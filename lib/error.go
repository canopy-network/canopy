package lib

import (
	"fmt"
	"math"
	"runtime"
)

type ErrorI interface {
	Code() ErrorCode     // Returns the error code
	Module() ErrorModule // Returns the error module
	error                // Implements the built-in error interface
}

var _ ErrorI = &Error{} // Ensures *Error implements ErrorI

type ErrorCode uint32 // Defines a type for error codes

type ErrorModule string // Defines a type for error modules

type Error struct {
	ECode   ErrorCode   `json:"code"`   // Error code
	EModule ErrorModule `json:"module"` // Error module
	Msg     string      `json:"msg"`    // Error message
}

func NewError(code ErrorCode, module ErrorModule, msg string) *Error {
	// Constructs a new Error instance
	return &Error{ECode: code, EModule: module, Msg: msg}
}

// Code() returns the associated error code
func (p *Error) Code() ErrorCode { return p.ECode }

// Module() returns module field
func (p *Error) Module() ErrorModule { return p.EModule }

// String() calls Error()
func (p *Error) String() string { return p.Error() }

// Error() returns a formatted string including module, code, message, and stack trace
func (p *Error) Error() string {
	stack, pc := "", make([]uintptr, 1000)
	_ = runtime.Callers(1, pc)
	frames := runtime.CallersFrames(pc)
	if frames == nil {
		return fmt.Sprintf("\nModule:  %s\nCode:    %d\nMessage: %s\n", p.EModule, p.ECode, p.Msg)
	}
	for f, again := frames.Next(); again; f, again = frames.Next() {
		stack += fmt.Sprintf("\n%s L%d", f.File, f.Line)
	}
	//return fmt.Sprintf("\nModule:  %s\nCode:    %d\nMessage: %s\nStack: %s", p.EModule, p.ECode, p.Msg, stack)
	return fmt.Sprintf("\nModule:  %s\nCode:    %d\nMessage: %s", p.EModule, p.ECode, p.Msg)
}

const (
	NoCode ErrorCode = math.MaxUint32

	// Main Module
	MainModule ErrorModule = "main"

	// Main Module Error Codes
	CodeInvalidAddress              ErrorCode = 1
	CodeJSONMarshal                 ErrorCode = 2
	CodeJSONUnmarshal               ErrorCode = 3
	CodeUnmarshal                   ErrorCode = 4
	CodeMarshal                     ErrorCode = 5
	CodeFromAny                     ErrorCode = 6
	CodeToAny                       ErrorCode = 7
	CodeStringToBytes               ErrorCode = 8
	CodeNilBlock                    ErrorCode = 9
	CodeNilBlockHeader              ErrorCode = 10
	CodeInvalidBlockProposerAddress ErrorCode = 11
	CodeInvalidBlockHash            ErrorCode = 12
	CodeWrongLengthBlockHash        ErrorCode = 13
	CodeNilBlockTime                ErrorCode = 14
	CodeWrongLengthLastBlockHash    ErrorCode = 15
	CodeNilNetworkID                ErrorCode = 16
	CodeWrongLengthStateRoot        ErrorCode = 17
	CodeWrongLengthTxRoot           ErrorCode = 18
	CodeWrongLengthValRoot          ErrorCode = 19
	CodeWrongLengthNextValRoot      ErrorCode = 20
	CodeMerkleTree                  ErrorCode = 21
	CodeUnequalBlockHash            ErrorCode = 22
	CodeNewPubKeyFromBytes          ErrorCode = 23
	CodeNewMultiPubKey              ErrorCode = 24
	CodeWriteFile                   ErrorCode = 25
	CodeReadFile                    ErrorCode = 26
	CodeInvalidArgument             ErrorCode = 27
	CodeNilRewardRecipients         ErrorCode = 28
	CodeNoValidators                ErrorCode = 29
	CodeInvalidResultsHash          ErrorCode = 30
	CodeNonNilBlock                 ErrorCode = 31
	CodeProtoParse                  ErrorCode = 32

	// Consensus Module
	ConsensusModule ErrorModule = "consensus"

	// Consensus Module Error Codes
	CodeDuplicateTransaction            ErrorCode = 1
	CodeWrongHighQCHeight               ErrorCode = 2
	CodeMismatchResultsHash             ErrorCode = 3
	CodeDuplicateProposerMessage        ErrorCode = 4
	CodeDuplicateVote                   ErrorCode = 5
	CodeInvalidSignatureLength          ErrorCode = 6
	CodeInvalidPubKey                   ErrorCode = 7
	CodeEmptyView                       ErrorCode = 8
	CodeUnknownConsensusMessage         ErrorCode = 9
	CodeValidatorNotInSet               ErrorCode = 10
	CodeWrongHeight                     ErrorCode = 11
	CodeWrongBlockHeight                ErrorCode = 12
	CodeWrongPhase                      ErrorCode = 13
	CodePartialSignatureEmpty           ErrorCode = 14
	CodeInvalidPartialSignature         ErrorCode = 15
	CodeMismatchConsBlockHash           ErrorCode = 16
	CodeInvalidProposerPubKey           ErrorCode = 17
	CodeNoMaj23                         ErrorCode = 18
	CodeEmptyAggregateSignature         ErrorCode = 19
	CodeInvalidAggregateSignature       ErrorCode = 20
	CodeInvalidAggregateSignatureLen    ErrorCode = 21
	CodeEmptyAggregateSignatureBitmap   ErrorCode = 22
	CodeInvalidAggregateSignatureBitmap ErrorCode = 23
	CodeMismatchPublicKeys              ErrorCode = 24
	CodeEmptyEvidence                   ErrorCode = 25
	CodeAggregateSignature              ErrorCode = 26
	CodeEmptyQuorumCertificate          ErrorCode = 27
	CodeEvidenceTooOld                  ErrorCode = 28
	CodeMismatchProposals               ErrorCode = 29
	CodeFailedSafeNode                  ErrorCode = 30
	CodeInvalidValidatorIndex           ErrorCode = 31
	CodeUnableToAddSigner               ErrorCode = 32
	CodeEmptyMessage                    ErrorCode = 33
	CodeNotSubscribed                   ErrorCode = 34
	CodeInvalidEvidence                 ErrorCode = 35
	CodeMismatchEvidenceAndHeader       ErrorCode = 36
	CodeInvalidTxTime                   ErrorCode = 37
	CodeInvalidRCBuildHeight            ErrorCode = 38
	CodeExpectedBlockSizeLimit          ErrorCode = 39
	CodeNonNilCertResults               ErrorCode = 40
	CodeInvalidMemo                     ErrorCode = 41
	CodeNilCertResult                   ErrorCode = 42
	CodeNilLockOrder                    ErrorCode = 43
	CodeInvalidBuyerReceiveAddress      ErrorCode = 44
	CodeEmptyTransaction                ErrorCode = 45
	CodeHashSize                        ErrorCode = 46
	CodeInvalidLastQC                   ErrorCode = 47
	CodeMaxPort                         ErrorCode = 48
	CodePanic                           ErrorCode = 49
	CodeInvalidVDF                      ErrorCode = 50
	CodeNoSafeNodeJustification         ErrorCode = 51
	CodeNoSavedBlockOrResults           ErrorCode = 52
	CodeInvalidTxHeight                 ErrorCode = 53
	CodeInvalidSigner                   ErrorCode = 54
	CodeMismatchQcBlockHash             ErrorCode = 55
	CodeMismatchHeaderBlockHash         ErrorCode = 56
	CodeEmptyDoubleSigner               ErrorCode = 57
	CodeNonEquivocatingVote             ErrorCode = 58
	CodeInvalidEvidenceHeights          ErrorCode = 59
	CodeInvalidBuyerSendAddress         ErrorCode = 60
	CodeDuplicateCloseOrder             ErrorCode = 61
	CodeDuplicateResetOrder             ErrorCode = 62
	CodeMismatchCertHeight              ErrorCode = 63
	CodeNewHeight                       ErrorCode = 64
	CodeWrongViewHeight                 ErrorCode = 65
	CodeBadPort                         ErrorCode = 66

	// State Machine Module
	StateMachineModule ErrorModule = "state_machine"

	// State Machine Module Error Codes
	CodeReadGenesisFile  ErrorCode = 1
	CodeFeeBelowState    ErrorCode = 2
	CodeUnauthorizedTx   ErrorCode = 3
	CodeEmptySignature   ErrorCode = 4
	CodeTxSignBytes      ErrorCode = 5
	CodeInvalidTxMessage ErrorCode = 6

	CodeMaxBlockSize              ErrorCode = 8
	CodeMaxTxSize                 ErrorCode = 9
	CodeRejectProposal            ErrorCode = 10
	CodeInvalidNetAddressLen      ErrorCode = 11
	CodeInvalidSignature          ErrorCode = 12
	CodeAddressEmpty              ErrorCode = 13
	CodeAddressSize               ErrorCode = 14
	CodeRecipientAddressEmpty     ErrorCode = 15
	CodeRecipientAddressSize      ErrorCode = 16
	CodeOutputAddressEmpty        ErrorCode = 17
	CodeOutputAddressSize         ErrorCode = 18
	CodeInvalidAmount             ErrorCode = 19
	CodePubKeyEmpty               ErrorCode = 20
	CodePubKeySize                ErrorCode = 21
	CodeParamKeyEmpty             ErrorCode = 22
	CodeParamValEmpty             ErrorCode = 23
	CodeInvalidSubsidy            ErrorCode = 24
	CodeInvalidOpcode             ErrorCode = 25
	CodeWrongChainId              ErrorCode = 26
	CodeUnknownMsg                ErrorCode = 27
	CodeInsufficientFunds         ErrorCode = 28
	CodeValidatorExists           ErrorCode = 29
	CodeValidatorNotExists        ErrorCode = 30
	CodeValidatorUnstaking        ErrorCode = 31
	CodeValidatorPaused           ErrorCode = 32
	CodeValidatorNotPaused        ErrorCode = 33
	CodeEmptyConsParams           ErrorCode = 34
	CodeEmptyValParams            ErrorCode = 35
	CodeEmptyFeeParams            ErrorCode = 36
	CodeEmptyGovParams            ErrorCode = 37
	CodeUnknownParam              ErrorCode = 38
	CodeUnknownParamType          ErrorCode = 39
	CodeUnknownParamSpace         ErrorCode = 40
	CodeInvalidProposalHash       ErrorCode = 41
	CodeInvalidRLPTx              ErrorCode = 42
	CodeInvalidERC20Tx            ErrorCode = 43
	CodeNonSubsidizedCommittee    ErrorCode = 44
	CodeInvalidNumberOfSamples    ErrorCode = 45
	CodeInvalidCertificateResults ErrorCode = 46
	CodePaymentRecipientsCount    ErrorCode = 47
	CodeInvalidPercentAllocation  ErrorCode = 48
	CodeErrNotEmpty               ErrorCode = 49
	CodeInvalidParam              ErrorCode = 50
	CodeErrFailedTransactions     ErrorCode = 51
	CodeInvalidProtocolVersion    ErrorCode = 52
	CodeInvalidDBKey              ErrorCode = 53
	CodeWrongStoreType            ErrorCode = 54
	CodeUnmarshalGenesis          ErrorCode = 55
	CodeInsufficientSupply        ErrorCode = 56
	CodeUnknownMsgName            ErrorCode = 57
	CodeUnknownPageable           ErrorCode = 58
<<<<<<< HEAD
	CodeMismatchDexBatchReceipt   ErrorCode = 59
	CodeInvalidBlockRange         ErrorCode = 60
	CodeInvalidPublicKey          ErrorCode = 61
	CodeInvalidDoubleSignHeights  ErrorCode = 62
	CodeInvalidDoubleSigner       ErrorCode = 63
	CodeInvalidNumCommittees      ErrorCode = 64
	CodeInvalidLiquidityPool      ErrorCode = 65
	CodeValidatorIsADelegate      ErrorCode = 66
	CodeMaxDexBatchSize           ErrorCode = 67
	CodeInvalidChainId            ErrorCode = 68
	CodeWrongNetworkID            ErrorCode = 69
	CodePointHolderNotFound       ErrorCode = 70
	CodeRootHeight                ErrorCode = 71
	CodeInvalidQCCommitteeHeight  ErrorCode = 72
	CodeZeroPointHolder           ErrorCode = 73
	CodeOrderNotFound             ErrorCode = 74
=======
	CodeEventTypeEmpty            ErrorCode = 59

	CodeInvalidBlockRange        ErrorCode = 60
	CodeInvalidPublicKey         ErrorCode = 61
	CodeInvalidDoubleSignHeights ErrorCode = 62
	CodeInvalidDoubleSigner      ErrorCode = 63
	CodeInvalidNumCommittees     ErrorCode = 64

	CodeValidatorIsADelegate ErrorCode = 66

	CodeInvalidChainId ErrorCode = 68
	CodeWrongNetworkID ErrorCode = 69

	CodeRootHeight               ErrorCode = 71
	CodeInvalidQCCommitteeHeight ErrorCode = 72

	CodeOrderNotFound ErrorCode = 74
>>>>>>> 7cd6082c

	CodeMinimumOrderSize     ErrorCode = 76
	CodeOrderLocked          ErrorCode = 77
	CodeInvalidLockOrder     ErrorCode = 78
	CodeDuplicateLockOrder   ErrorCode = 79
	CodeInvalidBuyerDeadline ErrorCode = 80
	CodeInvalidCloseOrder    ErrorCode = 81

	CodeInvalidCheckpoint        ErrorCode = 83
	CodeInvalidSellOrder         ErrorCode = 84
	CodeStartPollHeight          ErrorCode = 85
	CodeEmptyChainId             ErrorCode = 86
	CodeMismatchCertResults      ErrorCode = 87
	CodeInvalidQCRootChainHeight ErrorCode = 88
	CodeEmptyCertificateResults  ErrorCode = 89
	CodeSlashNonValidator        ErrorCode = 90
	CodeEmptyOrderBook           ErrorCode = 91
	CodeNoSubsidizedCommittees   ErrorCode = 92
	CodeEmptyLotteryWinner       ErrorCode = 93

	// P2P Module
	P2PModule ErrorModule = "p2p"

	// P2P Module Error Codes
	CodeUnknownP2PMessage       ErrorCode = 1
	CodeFailedRead              ErrorCode = 2
	CodeFailedWrite             ErrorCode = 3
	CodeMaxMessageSize          ErrorCode = 4
	CodePongTimeout             ErrorCode = 5
	CodeBlacklisted             ErrorCode = 6
	CodeErrorGroup              ErrorCode = 7
	CodeConnDecrypt             ErrorCode = 8
	CodeChunkLargerThanMax      ErrorCode = 9
	CodeFailedChallenge         ErrorCode = 10
	CodeFailedDiffieHellman     ErrorCode = 11
	CodeFailedHKDF              ErrorCode = 12
	CodePeerAlreadyExists       ErrorCode = 13
	CodePeerNotFound            ErrorCode = 14
	CodeFailedDial              ErrorCode = 15
	CodeMismatchPeerPublicKey   ErrorCode = 16
	CodeFailedListen            ErrorCode = 17
	CodeInvalidPeerPublicKey    ErrorCode = 18
	CodeSignatureSwap           ErrorCode = 19
	CodeMetaSwap                ErrorCode = 20
	CodeBadStream               ErrorCode = 21
	CodeBannedCountry           ErrorCode = 22
	CodeIPLookup                ErrorCode = 23
	CodeBannedIP                ErrorCode = 24
	CodeNonTCPAddr              ErrorCode = 25
	CodeInvalidNetAddressString ErrorCode = 26
	CodeInvalidNetAddressPubKey ErrorCode = 27
	CodeInvalidStateNetAddress  ErrorCode = 28
	CodeMaxOutbound             ErrorCode = 29
	CodeMaxInbound              ErrorCode = 30
	CodeBannedID                ErrorCode = 31
	CodeIncompatiblePeer        ErrorCode = 32
	CodeInvalidNetAddress       ErrorCode = 33

	StorageModule              ErrorModule = "store"
	CodeOpenDB                 ErrorCode   = 1
	CodeCloseDB                ErrorCode   = 2
	CodeStoreSet               ErrorCode   = 3
	CodeStoreGet               ErrorCode   = 4
	CodeStoreDelete            ErrorCode   = 5
	CodeCommitDB               ErrorCode   = 6
	CodeFlushBatch             ErrorCode   = 7
	CodeInvalidKey             ErrorCode   = 8
	CodeReserveKeyWrite        ErrorCode   = 9
	CodeInvalidMerkleTree      ErrorCode   = 10
	CodeInvalidMerkleTreeProof ErrorCode   = 11
	CodeGarbageCollectDB       ErrorCode   = 12
	CodeSetEntry               ErrorCode   = 13
	CodeReadBytes              ErrorCode   = 14
	CodeIndexBlock             ErrorCode   = 15

	RPCModule             ErrorModule = "rpc"
	CodeMempoolStopSignal ErrorCode   = 1
	CodeInvalidParams     ErrorCode   = 2
	CodeNewFSM            ErrorCode   = 3
	CodeTimeMachine       ErrorCode   = 4
	CodePostRequest       ErrorCode   = 5
	CodeGetRequest        ErrorCode   = 6
	CodeHttpStatus        ErrorCode   = 7
	CodeReadBody          ErrorCode   = 8
	CodeStringToCommittee ErrorCode   = 9
)

// error implementations below for the `types` package
func newLogError(err error) ErrorI {
	return NewError(NoCode, MainModule, err.Error())
}

func ErrUnmarshal(err error) ErrorI {
	return NewError(CodeUnmarshal, MainModule, fmt.Sprintf("unmarshal() failed with err: %s", err.Error()))
}

func ErrJSONUnmarshal(err error) ErrorI {
	return NewError(CodeJSONUnmarshal, MainModule, fmt.Sprintf("json.unmarshal() failed with err: %s", err.Error()))
}

func ErrJSONMarshal(err error) ErrorI {
	return NewError(CodeJSONMarshal, MainModule, fmt.Sprintf("json.marshal() failed with err: %s", err.Error()))
}

func ErrFromAny(err error) ErrorI {
	return NewError(CodeFromAny, MainModule, fmt.Sprintf("fromAny() failed with err: %s", err.Error()))
}

func ErrToAny(err error) ErrorI {
	return NewError(CodeToAny, MainModule, fmt.Sprintf("toAny() failed with err: %s", err.Error()))
}

func ErrMarshal(err error) ErrorI {
	return NewError(CodeMarshal, MainModule, fmt.Sprintf("marshal() failed with err: %s", err.Error()))
}

func ErrStringToBytes(err error) ErrorI {
	return NewError(CodeStringToBytes, MainModule, fmt.Sprintf("stringToBytes() failed with err: %s", err.Error()))
}

func ErrNilBlock() ErrorI {
	return NewError(CodeNilBlock, MainModule, "block is nil")
}

func ErrNonNilBlock() ErrorI {
	return NewError(CodeNonNilBlock, MainModule, "block is not nil")
}

func ErrNilRewardRecipients() ErrorI {
	return NewError(CodeNilRewardRecipients, MainModule, "reward recipients is nil")
}

func ErrNilBlockHeader() ErrorI {
	return NewError(CodeNilBlockHeader, MainModule, "block.header is nil")
}

func ErrInvalidBlockProposerAddress() ErrorI {
	return NewError(CodeInvalidBlockProposerAddress, MainModule, "block proposer address is invalid")
}

func ErrInvalidBlockHash() ErrorI {
	return NewError(CodeInvalidBlockHash, MainModule, "invalid block hash")
}

func ErrInvalidResultsHash() ErrorI {
	return NewError(CodeInvalidResultsHash, MainModule, "invalid results hash")
}

func ErrWrongLengthBlockHash() ErrorI {
	return NewError(CodeWrongLengthBlockHash, MainModule, "wrong length block hash")
}

func ErrNilBlockTime() ErrorI {
	return NewError(CodeNilBlockTime, MainModule, "nil block time")
}

func ErrWrongLengthLastBlockHash() ErrorI {
	return NewError(CodeWrongLengthLastBlockHash, MainModule, "wrong length last block hash")
}

func ErrNilNetworkID() ErrorI {
	return NewError(CodeNilNetworkID, MainModule, "nil network id")
}

func ErrWrongLengthTransactionRoot() ErrorI {
	return NewError(CodeWrongLengthTxRoot, MainModule, "wrong length transaction root")
}

func ErrWrongLengthStateRoot() ErrorI {
	return NewError(CodeWrongLengthStateRoot, MainModule, "wrong length state root")
}

func ErrWrongLengthValidatorRoot() ErrorI {
	return NewError(CodeWrongLengthValRoot, MainModule, "wrong length validator root")
}

func ErrWrongLengthNextValidatorRoot() ErrorI {
	return NewError(CodeWrongLengthNextValRoot, MainModule, "wrong length next validator root")
}

func ErrMerkleTree(err error) ErrorI {
	return NewError(CodeMerkleTree, MainModule, fmt.Sprintf("merkle tree failed with err: %s", err.Error()))
}

func ErrUnequalBlockHash() ErrorI {
	return NewError(CodeUnequalBlockHash, MainModule, "unequal block hash")
}

func ErrPubKeyFromBytes(err error) ErrorI {
	return NewError(CodeNewPubKeyFromBytes, MainModule, fmt.Sprintf("publicKeyFromBytes() failed with err: %s", err.Error()))
}

func ErrNewMultiPubKey(err error) ErrorI {
	return NewError(CodeNewMultiPubKey, MainModule, fmt.Sprintf("newMultiPubKey() failed with err: %s", err.Error()))
}

func ErrNoValidators() ErrorI {
	return NewError(CodeNoValidators, MainModule, fmt.Sprintf("there are no validators in the set"))
}

func ErrWrongCertHeight(got, wanted uint64) ErrorI {
	return NewError(CodeWrongHeight, ConsensusModule, fmt.Sprintf("wrong certificate height, got=%d | wanted=%d", got, wanted))
}

func ErrWrongViewHeight(got, wanted uint64) ErrorI {
	return NewError(CodeWrongViewHeight, ConsensusModule, fmt.Sprintf("wrong view height, got=%d | wanted=%d", got, wanted))
}

func ErrMismatchCertBlockHeight(got, wanted uint64) ErrorI {
	return NewError(CodeMismatchCertHeight, ConsensusModule, fmt.Sprintf("mismatch certificate height, got=%d | wanted=%d", got, wanted))
}

func ErrWrongBlockHeight(got, wanted uint64) ErrorI {
	return NewError(CodeWrongBlockHeight, ConsensusModule, fmt.Sprintf("wrong block height, got=%d | wanted=%d", got, wanted))
}

func ErrNewHeight() ErrorI {
	return NewError(CodeNewHeight, ConsensusModule, "new height")
}

func ErrWrongRootHeight() ErrorI {
	return NewError(CodeRootHeight, ConsensusModule, "wrong root height")
}

func ErrInvalidQCCommitteeHeight() ErrorI {
	return NewError(CodeInvalidQCCommitteeHeight, ConsensusModule, "invalid certificate committee height")
}

func ErrInvalidQCRootChainHeight() ErrorI {
	return NewError(CodeInvalidQCRootChainHeight, ConsensusModule, "invalid certificate root-chain height")
}

func ErrInvalidRCBuildHeight() ErrorI {
	return NewError(CodeInvalidRCBuildHeight, ConsensusModule, "invalid root chain build height")
}

func ErrEmptyView() ErrorI {
	return NewError(CodeEmptyView, ConsensusModule, "empty view")
}

func ErrWrongPhase() ErrorI {
	return NewError(CodeWrongPhase, ConsensusModule, "wrong phase")
}

func ErrEmptyQuorumCertificate() ErrorI {
	return NewError(CodeEmptyQuorumCertificate, ConsensusModule, "empty quorum certificate")
}

func ErrEmptyAggregateSignature() ErrorI {
	return NewError(CodeEmptyAggregateSignature, ConsensusModule, "empty aggregate signature")
}

func ErrInvalidAggrSignatureLength() ErrorI {
	return NewError(CodeInvalidAggregateSignatureLen, ConsensusModule, "invalid aggregate signature length")
}

func ErrEmptySignerBitmap() ErrorI {
	return NewError(CodeEmptyAggregateSignatureBitmap, ConsensusModule, "empty signer bitmap")
}

func ErrInvalidSignerBitmap(err error) ErrorI {
	return NewError(CodeInvalidAggregateSignatureBitmap, ConsensusModule, fmt.Sprintf("invalid signature bitmap: %s", err.Error()))
}

func ErrInvalidAggrSignature() ErrorI {
	return NewError(CodeInvalidAggregateSignature, ConsensusModule, "invalid aggregate signature")
}

func ErrNoMaj23() ErrorI {
	return NewError(CodeNoMaj23, ConsensusModule, "quorum not reached")
}

func ErrInvalidVDF() ErrorI {
	return NewError(CodeInvalidVDF, ConsensusModule, "invalid verifiable delay proof")
}

func ErrValidatorNotInSet(publicKey []byte) ErrorI {
	return NewError(CodeValidatorNotInSet, ConsensusModule, fmt.Sprintf("validator %s not found in validator set", BytesToString(publicKey)))
}

func ErrInvalidValidatorIndex() ErrorI {
	return NewError(CodeInvalidValidatorIndex, ConsensusModule, "invalid validator index")
}

func ErrNotSubscribed() ErrorI {
	return NewError(CodeNotSubscribed, ConsensusModule, "not subscribed")
}

func ErrInvalidTxHeight() ErrorI {
	return NewError(CodeInvalidTxHeight, ConsensusModule, "invalid tx height")
}

func ErrInvalidTxTime() ErrorI {
	return NewError(CodeInvalidTxTime, ConsensusModule, "invalid tx time")
}

func ErrInvalidMemo() ErrorI {
	return NewError(CodeInvalidMemo, ConsensusModule, "invalid memo")
}

func ErrEmptyEvidence() ErrorI {
	return NewError(CodeEmptyEvidence, ConsensusModule, "evidence is empty")
}

func ErrInvalidEvidence() ErrorI {
	return NewError(CodeInvalidEvidence, ConsensusModule, "evidence is invalid")
}

func ErrInvalidEvidenceHeights() ErrorI {
	return NewError(CodeInvalidEvidenceHeights, ConsensusModule, "evidence heights are invalid")
}

func ErrNonEquivocatingVote() ErrorI {
	return NewError(CodeNonEquivocatingVote, ConsensusModule, "non equivocating vote")
}

func ErrEmptyDoubleSigner() ErrorI {
	return NewError(CodeEmptyDoubleSigner, ConsensusModule, "double signer is empty")
}

func ErrEvidenceTooOld() ErrorI {
	return NewError(CodeEvidenceTooOld, ConsensusModule, "evidence is too old")
}

func ErrInvalidProposerPubKey(expected []byte) ErrorI {
	return NewError(CodeInvalidProposerPubKey, ConsensusModule, fmt.Sprintf("invalid proposer public key, expected %s", BytesToTruncatedString(expected)))
}

func ErrInvalidSigner() ErrorI {
	return NewError(CodeInvalidSigner, ConsensusModule, "invalid cons message signer")
}

func ErrMismatchEvidenceAndHeader() ErrorI {
	return NewError(CodeMismatchEvidenceAndHeader, ConsensusModule, "mismatch evidence and block header")
}

func ErrInvalidLastQuorumCertificate() ErrorI {
	return NewError(CodeInvalidLastQC, ConsensusModule, "last quorum certificate is invalid")
}

func ErrInvalidNetAddrString(s string) ErrorI {
	return NewError(CodeInvalidNetAddressString, P2PModule, fmt.Sprintf("invalid net address string: %s", s))
}

func ErrInvalidNetAddressPubKey(s string) ErrorI {
	return NewError(CodeInvalidNetAddressPubKey, P2PModule, fmt.Sprintf("invalid net address public key: %s", s))
}

func ErrInvalidStateNetAddress(s string) ErrorI {
	return NewError(CodeInvalidStateNetAddress, P2PModule, fmt.Sprintf("invalid net address no ports or subpaths allowed: %s", s))
}

func ErrInvalidNetAddress(s string) ErrorI {
	return NewError(CodeInvalidNetAddress, P2PModule, fmt.Sprintf("invalid net address host and port: %s", s))
}

func ErrWrongHighQCHeight() ErrorI {
	return NewError(CodeWrongHighQCHeight, ConsensusModule, fmt.Sprintf("wrong high qc hegiht"))
}

func ErrWriteFile(err error) ErrorI {
	return NewError(CodeWriteFile, MainModule, fmt.Sprintf("os.WriteFile() failed with err: %s", err.Error()))
}

func ErrReadFile(err error) ErrorI {
	return NewError(CodeReadFile, MainModule, fmt.Sprintf("os.ReadFile() failed with err: %s", err.Error()))
}

func ErrUnknownMessageName(s string) ErrorI {
	return NewError(CodeUnknownMsgName, StateMachineModule, fmt.Sprintf("message name %s is unknown", s))
}

func ErrUnknownPageable(s string) ErrorI {
	return NewError(CodeUnknownPageable, StateMachineModule, fmt.Sprintf("pageable %s is unknown", s))
}

func ErrEmptyTransaction() ErrorI {
	return NewError(CodeEmptyTransaction, StateMachineModule, "transaction is empty")
}

func ErrEmptyMessage() ErrorI {
	return NewError(CodeEmptyMessage, StateMachineModule, "message is empty")
}

func ErrNoSavedBlockOrResults() ErrorI {
	return NewError(CodeNoSavedBlockOrResults, StateMachineModule, "no saved block or results to validate the msg")
}

func ErrEmptySignature() ErrorI {
	return NewError(CodeEmptySignature, StateMachineModule, "signature is empty")
}

func ErrInvalidAddress() ErrorI {
	return NewError(CodeInvalidAddress, MainModule, "address is invalid")
}

func ErrInvalidDoubleSignHeights() ErrorI {
	return NewError(CodeInvalidDoubleSignHeights, ConsensusModule, "double sign heights are invalid")
}

func ErrInvalidDoubleSigner() ErrorI {
	return NewError(CodeInvalidDoubleSigner, ConsensusModule, "double signer is invalid")
}

func ErrMismatchResultsHash() ErrorI {
	return NewError(CodeMismatchResultsHash, ConsensusModule, "mismatch results hash")
}

func ErrMismatchConsBlockHash() ErrorI {
	return NewError(CodeMismatchConsBlockHash, ConsensusModule, "mismatch cons block hash")
}

func ErrMismatchQCBlockHash() ErrorI {
	return NewError(CodeMismatchQcBlockHash, ConsensusModule, "mismatch qc block hash")
}

func ErrMismatchHeaderBlockHash() ErrorI {
	return NewError(CodeMismatchHeaderBlockHash, ConsensusModule, "mismatch header block hash")
}

func ErrInvalidPercentAllocation() ErrorI {
	return NewError(CodeInvalidPercentAllocation, StateMachineModule, "invalid percent allocation")
}

func ErrPaymentRecipientsCount() ErrorI {
	return NewError(CodePaymentRecipientsCount, StateMachineModule, "invalid payment recipients count")
}

func ErrWrongNetworkID() ErrorI {
	return NewError(CodeWrongNetworkID, StateMachineModule, "wrong network id")
}

func ErrEmptyChainId() ErrorI {
	return NewError(CodeEmptyChainId, StateMachineModule, "empty chain id")
}

func ErrEmptyOrderBook() ErrorI {
	return NewError(CodeEmptyOrderBook, StateMachineModule, "empty order book")
}

func ErrWrongChainId() ErrorI {
	return NewError(CodeWrongChainId, StateMachineModule, "wrong chain id")
}

func ErrDuplicateTx(hash string) ErrorI {
	return NewError(CodeDuplicateTransaction, ConsensusModule, fmt.Sprintf("tx %s is a duplicate", hash))
}

func ErrMaxTxSize() ErrorI {
	return NewError(CodeMaxTxSize, StateMachineModule, "max tx size")
}

func ErrInvalidArgument() ErrorI {
	return NewError(CodeInvalidArgument, MainModule, "the argument is invalid")
}

func ErrInvalidMessageCast() ErrorI {
	return NewError(CodeInvalidArgument, MainModule, "the message cast failed")
}

func ErrExpectedMaxBlockSize() ErrorI {
	return NewError(CodeExpectedBlockSizeLimit, MainModule, "the block size exceeds the expected limit")
}

func ErrNonNilCertResults() ErrorI {
	return NewError(CodeNonNilCertResults, MainModule, "the certificate results is not empty")
}

func ErrNilLockOrder() ErrorI {
	return NewError(CodeNilLockOrder, MainModule, "lock order is nil")
}

func ErrInvalidBuyerReceiveAddress() ErrorI {
	return NewError(CodeInvalidBuyerReceiveAddress, MainModule, "invalid buyer receive address")
}

func ErrInvalidBuyerSendAddress() ErrorI {
	return NewError(CodeInvalidBuyerSendAddress, MainModule, "invalid buyer send address")
}

func ErrDuplicateResetOrder() ErrorI {
	return NewError(CodeDuplicateResetOrder, MainModule, "duplicate reset order")
}

func ErrDuplicateCloseOrder() ErrorI {
	return NewError(CodeDuplicateCloseOrder, MainModule, "duplicate close order")
}

func ErrNilCertResults() ErrorI {
	return NewError(CodeNilCertResult, MainModule, "the certificate results is empty")
}

func ErrHashSize() ErrorI {
	return NewError(CodeHashSize, MainModule, "wrong hash size")
}

func ErrMaxPort() ErrorI { return NewError(CodeMaxPort, MainModule, "max port exceeded") }

func ErrBadPort() ErrorI { return NewError(CodeBadPort, MainModule, "port not numerical") }

func ErrProtoParse(err error) ErrorI {
	return NewError(CodeProtoParse, MainModule, fmt.Sprintf("proto parse failed with error: %s", err.Error()))
}

func ErrOrderLocked() ErrorI {
	return NewError(CodeOrderLocked, StateMachineModule, "order locked")
}

func ErrOrderNotFound() ErrorI {
	return NewError(CodeOrderNotFound, StateMachineModule, "order not found")
}

func ErrPanic() ErrorI {
	return NewError(CodePanic, StateMachineModule, "panic")
}

func ErrMempoolStopSignal() ErrorI {
	return NewError(CodeMempoolStopSignal, RPCModule, "mempool stop signal")
}

func ErrInvalidParams(err error) ErrorI {
	bz, _ := MarshalJSON(err)
	return NewError(CodeInvalidParams, RPCModule, fmt.Sprintf("invalid params: %s", string(bz)))
}

func ErrWrongHighQCRootHeight() ErrorI {
	return NewError(CodeNewFSM, RPCModule, fmt.Sprintf("wrong high qc root height"))
}

func ErrNewStore(err error) ErrorI {
	return NewError(CodeNewFSM, RPCModule, fmt.Sprintf("new store failed with err: %s", err.Error()))
}

func ErrTimeMachine(err error) ErrorI {
	return NewError(CodeTimeMachine, RPCModule, fmt.Sprintf("fsm.TimeMachine() failed with err: %s", err.Error()))
}

func ErrPostRequest(err error) ErrorI {
	return NewError(CodePostRequest, RPCModule, fmt.Sprintf("http.Post() failed with err: %s", err.Error()))
}

func ErrGetRequest(err error) ErrorI {
	return NewError(CodeGetRequest, RPCModule, fmt.Sprintf("http.Get() failed with err: %s", err.Error()))
}

func ErrHttpStatus(status string, statusCode int, body []byte) ErrorI {
	return NewError(CodeHttpStatus, RPCModule, fmt.Sprintf("http response bad status %s with code %d and body %s", status, statusCode, body))
}

func ErrReadBody(err error) ErrorI {
	return NewError(CodeReadBody, RPCModule, fmt.Sprintf("io.ReadAll(http.ResponseBody) failed with err: %s", err.Error()))
}

func ErrStringToCommittee(s string) ErrorI {
	return NewError(CodeStringToCommittee, RPCModule, fmt.Sprintf("committee arg %s is invalid, requires a comma separated list of <chainId>=<percent> ex. 0=50,21=25,99=25", s))
}

func ErrNoSubsidizedCommittees(chainId uint64) ErrorI {
	return NewError(CodeNoSubsidizedCommittees, StateMachineModule, fmt.Sprintf("Chain ID %d has no subsidized committees", chainId))
}

func ErrEmptyLotteryWinner() ErrorI {
	return NewError(CodeEmptyLotteryWinner, StateMachineModule, "Lottery winner is empty")
}

func ErrFailedTransactions() ErrorI {
	return NewError(CodeErrFailedTransactions, StateMachineModule, "a block contained failed transactions")
}

func ErrPointHolderNotFound() ErrorI {
	return NewError(CodePointHolderNotFound, StateMachineModule, "point holder not found")
}

func ErrZeroLiquidityPool() ErrorI {
	return NewError(CodeZeroPointHolder, StateMachineModule, "pool cannot have zero points after allocated")
}<|MERGE_RESOLUTION|>--- conflicted
+++ resolved
@@ -226,7 +226,6 @@
 	CodeInsufficientSupply        ErrorCode = 56
 	CodeUnknownMsgName            ErrorCode = 57
 	CodeUnknownPageable           ErrorCode = 58
-<<<<<<< HEAD
 	CodeMismatchDexBatchReceipt   ErrorCode = 59
 	CodeInvalidBlockRange         ErrorCode = 60
 	CodeInvalidPublicKey          ErrorCode = 61
@@ -243,32 +242,13 @@
 	CodeInvalidQCCommitteeHeight  ErrorCode = 72
 	CodeZeroPointHolder           ErrorCode = 73
 	CodeOrderNotFound             ErrorCode = 74
-=======
-	CodeEventTypeEmpty            ErrorCode = 59
-
-	CodeInvalidBlockRange        ErrorCode = 60
-	CodeInvalidPublicKey         ErrorCode = 61
-	CodeInvalidDoubleSignHeights ErrorCode = 62
-	CodeInvalidDoubleSigner      ErrorCode = 63
-	CodeInvalidNumCommittees     ErrorCode = 64
-
-	CodeValidatorIsADelegate ErrorCode = 66
-
-	CodeInvalidChainId ErrorCode = 68
-	CodeWrongNetworkID ErrorCode = 69
-
-	CodeRootHeight               ErrorCode = 71
-	CodeInvalidQCCommitteeHeight ErrorCode = 72
-
-	CodeOrderNotFound ErrorCode = 74
->>>>>>> 7cd6082c
-
-	CodeMinimumOrderSize     ErrorCode = 76
-	CodeOrderLocked          ErrorCode = 77
-	CodeInvalidLockOrder     ErrorCode = 78
-	CodeDuplicateLockOrder   ErrorCode = 79
-	CodeInvalidBuyerDeadline ErrorCode = 80
-	CodeInvalidCloseOrder    ErrorCode = 81
+	CodeEventTypeEmpty            ErrorCode = 75
+	CodeMinimumOrderSize          ErrorCode = 76
+	CodeOrderLocked               ErrorCode = 77
+	CodeInvalidLockOrder          ErrorCode = 78
+	CodeDuplicateLockOrder        ErrorCode = 79
+	CodeInvalidBuyerDeadline      ErrorCode = 80
+	CodeInvalidCloseOrder         ErrorCode = 81
 
 	CodeInvalidCheckpoint        ErrorCode = 83
 	CodeInvalidSellOrder         ErrorCode = 84
