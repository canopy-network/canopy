package fsm

import (
	"bytes"

	"github.com/canopy-network/canopy/lib"
	"github.com/canopy-network/canopy/lib/crypto"
)

/* All things related to transaction payloads (Messages) */

// MESSAGE HANDLER CODE BELOW

// HandleMessage() routes the MessageI to the correct `handler` based on its `type`
func (s *StateMachine) HandleMessage(msg lib.MessageI) lib.ErrorI {
	// for the message received, route it to the proper handler
	switch x := msg.(type) {
	case *MessageSend:
		return s.HandleMessageSend(x)
	case *MessageStake:
		return s.HandleMessageStake(x)
	case *MessageEditStake:
		return s.HandleMessageEditStake(x)
	case *MessageUnstake:
		return s.HandleMessageUnstake(x)
	case *MessagePause:
		return s.HandleMessagePause(x)
	case *MessageUnpause:
		return s.HandleMessageUnpause(x)
	case *MessageChangeParameter:
		return s.HandleMessageChangeParameter(x)
	case *MessageDAOTransfer:
		return s.HandleMessageDAOTransfer(x)
	case *MessageCertificateResults:
		return s.HandleMessageCertificateResults(x)
	case *MessageSubsidy:
		return s.HandleMessageSubsidy(x)
	case *MessageCreateOrder:
		return s.HandleMessageCreateOrder(x)
	case *MessageEditOrder:
		return s.HandleMessageEditOrder(x)
	case *MessageDeleteOrder:
		return s.HandleMessageDeleteOrder(x)
	case *MessageDexLimitOrder:
		return s.HandleMessageDexLimitOrder(x)
	case *MessageDexLiquidityDeposit:
		return s.HandleMessageDexLiquidityDeposit(x)
	case *MessageDexLiquidityWithdraw:
		return s.HandleMessageDexLiquidityWithdraw(x)
	default:
		return ErrUnknownMessage(x)
	}
}

// HandleMessageSend() is the proper handler for a `Send` message
func (s *StateMachine) HandleMessageSend(msg *MessageSend) lib.ErrorI {
	// subtract from sender
	if err := s.AccountSub(crypto.NewAddressFromBytes(msg.FromAddress), msg.Amount); err != nil {
		return err
	}
	// add to recipient
	return s.AccountAdd(crypto.NewAddressFromBytes(msg.ToAddress), msg.Amount)
}

// HandleMessageStake() is the proper handler for a `Stake` message (Validator does not yet exist in the state)
func (s *StateMachine) HandleMessageStake(msg *MessageStake) lib.ErrorI {
	// convert the message public key bytes into a public key object
	publicKey, e := crypto.NewPublicKeyFromBytes(msg.PublicKey)
	if e != nil {
		return ErrInvalidPublicKey(e)
	}
	// the public key must be a BLS public key to be a validator in order to participate in consensus for efficient signature aggregation
	if !msg.Delegate {
		if _, ok := publicKey.(*crypto.BLS12381PublicKey); !ok {
			return ErrInvalidPublicKey(e)
		}
	}
	// check the net address of the message
	if err := CheckNetAddress(msg.NetAddress, msg.Delegate); err != nil {
		return err
	}
	// extract the address from the BLS public key
	address := publicKey.Address()
	// check if validator exists in state
	exists, err := s.GetValidatorExists(address)
	if err != nil {
		return err
	}
	// fail if validator already exists
	if exists {
		return ErrValidatorExists()
	}
	// subtract the tokens being locked from the signer account
	if err = s.AccountSub(crypto.NewAddress(msg.Signer), msg.Amount); err != nil {
		return err
	}
	// add to the 'total staked' tokens count in the state's supply tracker
	if err = s.AddToStakedSupply(msg.Amount); err != nil {
		return err
	}
	// if the validator is not 'actively participating' it is a delegate
	if msg.Delegate {
		// add to the 'delegate only' staked tokens count in the state's supply tracker
		if err = s.AddToDelegateSupply(msg.Amount); err != nil {
			return err
		}
		// set delegated validator in each committee in state
		if err = s.SetDelegations(address, msg.Amount, msg.Committees); err != nil {
			return err
		}
	} else {
		// set validator in each committee in state
		if err = s.SetCommittees(address, msg.Amount, msg.Committees); err != nil {
			return err
		}
	}
	// set validator in state
	return s.SetValidator(&Validator{
		Address:      address.Bytes(),
		PublicKey:    publicKey.Bytes(),
		NetAddress:   msg.NetAddress,
		StakedAmount: msg.Amount,
		Committees:   msg.Committees,
		Output:       msg.OutputAddress,
		Delegate:     msg.Delegate,
		Compound:     msg.Compound,
	})
}

// HandleMessageEditStake() is the proper handler for a `Edit-Stake` message (Validator already exists in the state)
func (s *StateMachine) HandleMessageEditStake(msg *MessageEditStake) lib.ErrorI {
	// convert the message bytes from the edit-stake message to an object
	address := crypto.NewAddressFromBytes(msg.Address)
	// get the validator from state, if not exists error
	val, err := s.GetValidator(address)
	if err != nil {
		return err
	}
	// check the net address of the message
	if err = CheckNetAddress(msg.NetAddress, val.Delegate); err != nil {
		return err
	}
	// ensure the validator is not currently unstaking
	if val.UnstakingHeight != 0 {
		return ErrValidatorUnstaking()
	}
	// check if output address is being modified and ensure the signer is authorized to do this action
	if !bytes.Equal(val.Output, msg.OutputAddress) && !bytes.Equal(val.Output, msg.Signer) {
		return ErrUnauthorizedTx()
	}
	// calculate the amount to add (if any)
	var amountToAdd uint64
	// handle the various cases depending on the 'new' stake amount
	switch {
	// amount less than stake is allowed to avoid race conditions due to auto-compounding
	// amount LTE stake
	case msg.Amount <= val.StakedAmount:
		amountToAdd = 0
	// amount greater than stake
	case msg.Amount > val.StakedAmount:
		// calculate the amount to add
		amountToAdd = msg.Amount - val.StakedAmount
	}
	// subtract from signer account
	if err = s.AccountSub(crypto.NewAddress(msg.Signer), amountToAdd); err != nil {
		return err
	}
	// update validator the validator's stake
	return s.UpdateValidatorStake(&Validator{
		Address:         val.Address,
		PublicKey:       val.PublicKey,
		NetAddress:      msg.NetAddress,
		StakedAmount:    val.StakedAmount,
		Committees:      val.Committees,
		MaxPausedHeight: val.MaxPausedHeight,
		UnstakingHeight: val.UnstakingHeight,
		Output:          msg.OutputAddress,
		Delegate:        val.Delegate,
		Compound:        msg.Compound,
	}, msg.Committees, amountToAdd)
}

// HandleMessageUnstake() is the proper handler for an `Unstake` message
func (s *StateMachine) HandleMessageUnstake(msg *MessageUnstake) lib.ErrorI {
	// extract an address object from the address bytes in the message
	address := crypto.NewAddressFromBytes(msg.Address)
	// get validator object from state
	validator, err := s.GetValidator(address)
	if err != nil {
		return err
	}
	// check if the validator is already unstaking
	if validator.UnstakingHeight != 0 {
		return ErrValidatorUnstaking()
	}
	// get the governance parameters for 'unstaking blocks'
	p, err := s.GetParamsVal()
	if err != nil {
		return err
	}
	// get unstaking blocks parameter
	var unstakingBlocks uint64
	// if the validator isn't a delegator
	if !validator.Delegate {
		// use UnstakingBlocks for validators
		unstakingBlocks = p.UnstakingBlocks
	} else {
		// use UnstakingBlocks for delegators
		unstakingBlocks = p.DelegateUnstakingBlocks
	}
	// calculate the unstaking height for the validator
	unstakingHeight := s.Height() + unstakingBlocks
	// set the validator as 'unstaking' in the state
	return s.SetValidatorUnstaking(address, validator, unstakingHeight)
}

// HandleMessagePause() is the proper handler for an `Pause` message
func (s *StateMachine) HandleMessagePause(msg *MessagePause) lib.ErrorI {
	// extract the address object from the address bytes from the pause message
	address := crypto.NewAddressFromBytes(msg.Address)
	// get the validator from the state
	validator, err := s.GetValidator(address)
	if err != nil {
		return err
	}
	// ensure the validator is not already paused
	if validator.MaxPausedHeight != 0 {
		return ErrValidatorPaused()
	}
	// ensure the validator is not unstaking
	if validator.UnstakingHeight != 0 {
		return ErrValidatorUnstaking()
	}
	// ensure the validator is not a delegate
	if validator.Delegate {
		return ErrValidatorIsADelegate()
	}
	// get validator the parameters from state
	params, err := s.GetParamsVal()
	if err != nil {
		return err
	}
	// calculate the max paused height by adding MaxPauseBlocks to current height
	maxPausedHeight := s.Height() + params.MaxPauseBlocks
	// set the validator as paused in the state
	return s.SetValidatorPaused(address, validator, maxPausedHeight)
}

// HandleMessageUnpause() is the proper handler for an `Unpause` message
func (s *StateMachine) HandleMessageUnpause(msg *MessageUnpause) lib.ErrorI {
	// extract an address object from the message address bytes
	address := crypto.NewAddressFromBytes(msg.Address)
	// get the validator from the state
	validator, err := s.GetValidator(address)
	if err != nil {
		return err
	}
	// ensure the validator is already paused
	if validator.MaxPausedHeight == 0 {
		return ErrValidatorNotPaused()
	}
	// ensure the validator is not unstaking
	// theoretically should not happen as an unstaking validator should never be paused
	if validator.UnstakingHeight != 0 {
		return ErrValidatorUnstaking()
	}
	// ensure the validator is not a delegate
	// theoretically should not happen as a delegate should never be paused
	if validator.Delegate {
		return ErrValidatorIsADelegate()
	}
	// set the validator as unpaused in the state
	return s.SetValidatorUnpaused(address, validator)
}

// HandleMessageChangeParameter() is the proper handler for an `Change-Parameter` message
func (s *StateMachine) HandleMessageChangeParameter(msg *MessageChangeParameter) lib.ErrorI {
	// requires explicit approval from +2/3 maj of the validator set
	if err := s.ApproveProposal(msg); err != nil {
		return ErrRejectProposal()
	}
	// extract the value from the proto packed 'any'
	protoMsg, err := lib.FromAny(msg.ParameterValue)
	if err != nil {
		return err
	}
	// update the parameter
	return s.UpdateParam(msg.ParameterSpace, msg.ParameterKey, protoMsg)
}

// HandleMessageDAOTransfer() is the proper handler for a `DAO-Transfer` message
func (s *StateMachine) HandleMessageDAOTransfer(msg *MessageDAOTransfer) lib.ErrorI {
	// requires explicit approval from +2/3 maj of the validator set
	if err := s.ApproveProposal(msg); err != nil {
		return ErrRejectProposal()
	}
	// remove from DAO fund
	if err := s.PoolSub(lib.DAOPoolID, msg.Amount); err != nil {
		return err
	}
	// add to account
	return s.AccountAdd(crypto.NewAddressFromBytes(msg.Address), msg.Amount)
}

// HandleMessageCertificateResults() is the proper handler for a `CertificateResults` message
func (s *StateMachine) HandleMessageCertificateResults(msg *MessageCertificateResults) lib.ErrorI {
	// load the root chain id from state
	rootChainId, err := s.GetRootChainId()
	if err != nil {
		return err
	}
	// block any tx message certificate result for root or self chain id, as it is stored in the qc
	if msg.Qc.Header.ChainId == rootChainId || msg.Qc.Header.ChainId == s.Config.ChainId {
		return ErrInvalidCertificateResults()
	}
	s.log.Debugf("Handling certificate results msg with height %d:%d", msg.Qc.Header.Height, msg.Qc.Header.RootHeight)
	// define convenience variables
	chainId := msg.Qc.Header.ChainId
<<<<<<< HEAD
	// get committee for the QC
	committee, err := s.LoadCommittee(chainId, msg.Qc.Header.RootHeight)
	if err != nil {
		return err
=======
	// get the proper reward Pool
	poolBalance, err := s.GetPoolBalance(chainId)
	if err != nil {
		return err
	}
	// ensure subsidized
	if poolBalance == 0 {
		return ErrNonSubsidizedCommittee()
	}
	// get committee for the QC from the cache
	var committee *lib.ValidatorSet
	if s.LastValidatorSet != nil {
		committee = s.LastValidatorSet[msg.Qc.Header.RootHeight+1][chainId]
	}
	if committee == nil {
		// otherwise, retrieve it from the store
		valSet, err := s.LoadCommittee(chainId, msg.Qc.Header.RootHeight)
		if err != nil {
			return err
		}
		committee = &valSet
>>>>>>> f5ac8d22
	}
	// ensure it's a valid QC
	// max block size is 0 here because there should not be a block attached to this QC
	isPartialQC, err := msg.Qc.Check(*committee, 0, &lib.View{NetworkId: uint64(s.NetworkID), ChainId: chainId}, false)
	if err != nil {
		return err
	}
	// if it's not signed by a +2/3rds committee majority
	if isPartialQC {
		return lib.ErrNoMaj23()
	}
	// handle the certificate results
	return s.HandleCertificateResults(msg.Qc, committee)
}

// HandleMessageSubsidy() is the proper handler for a `Subsidy` message
func (s *StateMachine) HandleMessageSubsidy(msg *MessageSubsidy) lib.ErrorI {
	// get the retired status of the committee
	retired, err := s.CommitteeIsRetired(msg.ChainId)
	if err != nil {
		return err
	}
	// ensure the committee isn't retired
	if retired {
		return ErrNonSubsidizedCommittee()
	}
	// subtract from sender
	if err = s.AccountSub(crypto.NewAddressFromBytes(msg.Address), msg.Amount); err != nil {
		return err
	}
	// add to recipient committee
	return s.PoolAdd(msg.ChainId, msg.Amount)
}

// HandleMessageCreateOrder() is the proper handler for a `CreateOrder` message
func (s *StateMachine) HandleMessageCreateOrder(msg *MessageCreateOrder) (err lib.ErrorI) {
	valParams, err := s.GetParamsVal()
	if err != nil {
		return
	}
	// ensure order isn't below the minimum size
	if msg.AmountForSale < valParams.MinimumOrderSize {
		return ErrMinimumOrderSize()
	}
	// subtract from account balance
	address := crypto.NewAddress(msg.SellersSendAddress)
	if err = s.AccountSub(address, msg.AmountForSale); err != nil {
		return
	}
	// add to committee escrow pool
	if err = s.PoolAdd(msg.ChainId+uint64(EscrowPoolAddend), msg.AmountForSale); err != nil {
		return
	}
	// save the order in state
	return s.SetOrder(&lib.SellOrder{
		Id:                   msg.OrderId,
		Committee:            msg.ChainId,
		Data:                 msg.Data,
		AmountForSale:        msg.AmountForSale,
		RequestedAmount:      msg.RequestedAmount,
		SellerReceiveAddress: msg.SellerReceiveAddress,
		SellersSendAddress:   msg.SellersSendAddress,
	}, msg.ChainId)
}

// HandleMessageEditOrder() is the proper handler for a `EditOrder` message
func (s *StateMachine) HandleMessageEditOrder(msg *MessageEditOrder) (err lib.ErrorI) {
	order, err := s.GetOrder(msg.OrderId, msg.ChainId)
	if err != nil {
		return
	}
	// ensure the order isn't locked
	if order.BuyerReceiveAddress != nil {
		return lib.ErrOrderLocked()
	}
	// get the validator params from state
	valParams, err := s.GetParamsVal()
	if err != nil {
		return
	}
	// ensure order isn't below the minimum size
	if msg.AmountForSale < valParams.MinimumOrderSize {
		return ErrMinimumOrderSize()
	}
	// calculate the difference
	difference, address := int(msg.AmountForSale-order.AmountForSale), crypto.NewAddress(order.SellersSendAddress)
	// if adding to the order
	if difference > 0 {
		amountDifference := uint64(difference)
		if err = s.AccountSub(address, amountDifference); err != nil {
			return
		}
		// add to committee escrow pool
		if err = s.PoolAdd(msg.ChainId+uint64(EscrowPoolAddend), amountDifference); err != nil {
			return
		}
		// if subtracting from the order
	} else if difference < 0 {
		amountDifference := uint64(difference * -1)
		// subtract from the committee escrow pool
		if err = s.PoolSub(msg.ChainId+uint64(EscrowPoolAddend), amountDifference); err != nil {
			return
		}
		if err = s.AccountAdd(address, amountDifference); err != nil {
			return
		}
	}
	// set the new order in state
	return s.SetOrder(&lib.SellOrder{
		Id:                   order.Id,
		Committee:            msg.ChainId,
		Data:                 msg.Data,
		AmountForSale:        msg.AmountForSale,
		RequestedAmount:      msg.RequestedAmount,
		SellerReceiveAddress: msg.SellerReceiveAddress,
		SellersSendAddress:   order.SellersSendAddress,
	}, msg.ChainId)
}

// HandleMessageDeleteOrder() is the proper handler for a `DeleteOrder` message
func (s *StateMachine) HandleMessageDeleteOrder(msg *MessageDeleteOrder) (err lib.ErrorI) {
	order, err := s.GetOrder(msg.OrderId, msg.ChainId)
	if err != nil {
		return
	}
	if order.BuyerReceiveAddress != nil {
		return lib.ErrOrderLocked()
	}
	// subtract from the committee escrow pool
	if err = s.PoolSub(msg.ChainId+uint64(EscrowPoolAddend), order.AmountForSale); err != nil {
		return
	}
	if err = s.AccountAdd(crypto.NewAddress(order.SellersSendAddress), order.AmountForSale); err != nil {
		return
	}
	err = s.DeleteOrder(msg.OrderId, msg.ChainId)
	return
}

// HandleMessageDexLimitOrder() is the proper handler for a `DexLimitOrder` message
func (s *StateMachine) HandleMessageDexLimitOrder(msg *MessageDexLimitOrder) (err lib.ErrorI) {
	// get the next sell batch
	batch, err := s.GetDexBatch(msg.ChainId, false)
	if err != nil {
		return err
	}
	// ensure there's some liquidity in the pool
	if batch.PoolSize == 0 || s.Config.ChainId == msg.ChainId {
		return ErrInvalidLiquidityPool()
	}
	// hard limit orders to 50K per batch to prevent unchecked state growth
	if len(batch.Orders) >= 50_000 {
		return ErrMaxDexBatchSize()
	}
	// move funds from user
	if err = s.AccountSub(crypto.NewAddress(msg.Address), msg.AmountForSale); err != nil {
		return err
	}
	// add funds to holding pool
	if err = s.PoolAdd(msg.ChainId+HoldingPoolAddend, msg.AmountForSale); err != nil {
		return err
	}
	// add the batch to the order
	batch.Orders = append(batch.Orders, &lib.DexLimitOrder{
		AmountForSale:   msg.AmountForSale,
		RequestedAmount: msg.RequestedAmount,
		Address:         msg.Address,
	})
	// update next sell batch
	return s.SetDexBatch(KeyForNextBatch(msg.ChainId), batch)
}

// HandleMessageDexLiquidityDeposit() is the proper handler for a `DexLiquidityDeposit` message
func (s *StateMachine) HandleMessageDexLiquidityDeposit(msg *MessageDexLiquidityDeposit) (err lib.ErrorI) {
	// get the next sell batch
	batch, err := s.GetDexBatch(msg.ChainId, false)
	if err != nil {
		return err
	}
	// ensure there's some liquidity in the pool
	if batch.PoolSize == 0 || s.Config.ChainId == msg.ChainId {
		return ErrInvalidLiquidityPool()
	}
	// hard limit ops to 5K per batch to prevent unchecked state growth
	if len(batch.Deposits) >= 5_000 {
		return ErrMaxDexBatchSize()
	}
	// move funds from user
	if err = s.AccountSub(crypto.NewAddress(msg.Address), msg.Amount); err != nil {
		return err
	}
	// add funds to holding pool
	if err = s.PoolAdd(msg.ChainId+HoldingPoolAddend, msg.Amount); err != nil {
		return err
	}
	// add the batch to the order
	batch.Deposits = append(batch.Deposits, &lib.DexLiquidityDeposit{
		Address: msg.Address,
		Amount:  msg.Amount,
	})
	// update next sell batch
	return s.SetDexBatch(KeyForNextBatch(msg.ChainId), batch)
}

// HandleMessageDexLiquidityWithdraw() is the proper handler for a `DexLiquidityWithdraw` message
func (s *StateMachine) HandleMessageDexLiquidityWithdraw(msg *MessageDexLiquidityWithdraw) (err lib.ErrorI) {
	// get the next sell batch
	batch, err := s.GetDexBatch(msg.ChainId, false)
	if err != nil {
		return err
	}
	// ensure there's some liquidity in the pool
	if batch.PoolSize == 0 || s.Config.ChainId == msg.ChainId {
		return ErrInvalidLiquidityPool()
	}
	// hard limit ops to 5K per batch to prevent unchecked state growth
	if len(batch.Withdraws) >= 5_000 {
		return ErrMaxDexBatchSize()
	}
	// get the liquidity pool
	p, err := s.GetPool(msg.ChainId + LiquidityPoolAddend)
	if err != nil {
		return err
	}
	// sanity check has liquidity points
	if _, err = p.GetPointsFor(msg.Address); err != nil {
		return err
	}
	// add the batch to the order
	batch.Withdraws = append(batch.Withdraws, &lib.DexLiquidityWithdraw{
		Address: msg.Address,
		Percent: msg.Percent,
	})
	// update next sell batch
	return s.SetDexBatch(KeyForNextBatch(msg.ChainId), batch)
}

// GetFeeForMessageName() returns the associated cost for processing a specific type of message based on the name
func (s *StateMachine) GetFeeForMessageName(name string) (fee uint64, err lib.ErrorI) {
	// retrieve the fee parameters from the state
	feeParams, err := s.GetParamsFee()
	if err != nil {
		return 0, err
	}
	// return the proper fee based on the message name
	switch name {
	case MessageSendName:
		return feeParams.SendFee, nil
	case MessageStakeName:
		return feeParams.StakeFee, nil
	case MessageEditStakeName:
		return feeParams.EditStakeFee, nil
	case MessageUnstakeName:
		return feeParams.UnstakeFee, nil
	case MessagePauseName:
		return feeParams.PauseFee, nil
	case MessageUnpauseName:
		return feeParams.UnpauseFee, nil
	case MessageChangeParameterName:
		return feeParams.ChangeParameterFee, nil
	case MessageDAOTransferName:
		return feeParams.DaoTransferFee, nil
	case MessageCertificateResultsName:
		return feeParams.CertificateResultsFee, nil
	case MessageSubsidyName:
		return feeParams.SubsidyFee, nil
	case MessageCreateOrderName:
		return feeParams.CreateOrderFee, nil
	case MessageEditOrderName:
		return feeParams.EditOrderFee, nil
	case MessageDeleteOrderName:
		return feeParams.DeleteOrderFee, nil
	case MessageDexLimitOrderName:
		return feeParams.DexLimitOrderFee, nil
	case MessageDexLiquidityDepositName:
		return feeParams.DexLiquidityDepositFee, nil
	case MessageDexLiquidityWithdrawName:
		return feeParams.DexLiquidityWithdrawFee, nil
	default:
		return 0, lib.ErrUnknownMessageName(name)
	}
}

// GetAuthorizedSignersFor() returns the addresses that are authorized to sign for this message
func (s *StateMachine) GetAuthorizedSignersFor(msg lib.MessageI) (signers [][]byte, err lib.ErrorI) {
	// based of the message type, route to the proper authorized signers for each message type
	switch x := msg.(type) {
	case *MessageSend:
		return [][]byte{x.FromAddress}, nil
	case *MessageStake:
		address, e := s.pubKeyBytesToAddress(x.PublicKey)
		if e != nil {
			return nil, e
		}
		return [][]byte{address, x.OutputAddress}, nil
	case *MessageEditStake:
		return s.GetAuthorizedSignersForValidator(x.Address)
	case *MessageUnstake:
		return s.GetAuthorizedSignersForValidator(x.Address)
	case *MessagePause:
		return s.GetAuthorizedSignersForValidator(x.Address)
	case *MessageUnpause:
		return s.GetAuthorizedSignersForValidator(x.Address)
	case *MessageChangeParameter:
		return [][]byte{x.Signer}, nil
	case *MessageDAOTransfer:
		return [][]byte{x.Address}, nil
	case *MessageSubsidy:
		return [][]byte{x.Address}, nil
	case *MessageCertificateResults:
		address, e := s.pubKeyBytesToAddress(x.Qc.ProposerKey)
		if e != nil {
			return nil, e
		}
		return [][]byte{address}, nil
	case *MessageCreateOrder:
		return [][]byte{x.SellersSendAddress}, nil
	case *MessageEditOrder:
		order, e := s.GetOrder(x.OrderId, x.ChainId)
		if e != nil {
			return nil, e
		}
		return [][]byte{order.SellersSendAddress}, nil
	case *MessageDeleteOrder:
		order, e := s.GetOrder(x.OrderId, x.ChainId)
		if e != nil {
			return nil, e
		}
		return [][]byte{order.SellersSendAddress}, nil
	case *MessageDexLimitOrder:
		return [][]byte{x.Address}, nil
	case *MessageDexLiquidityDeposit:
		return [][]byte{x.Address}, nil
	case *MessageDexLiquidityWithdraw:
		return [][]byte{x.Address}, nil
	default:
		return nil, ErrUnknownMessage(x)
	}
}<|MERGE_RESOLUTION|>--- conflicted
+++ resolved
@@ -316,21 +316,6 @@
 	s.log.Debugf("Handling certificate results msg with height %d:%d", msg.Qc.Header.Height, msg.Qc.Header.RootHeight)
 	// define convenience variables
 	chainId := msg.Qc.Header.ChainId
-<<<<<<< HEAD
-	// get committee for the QC
-	committee, err := s.LoadCommittee(chainId, msg.Qc.Header.RootHeight)
-	if err != nil {
-		return err
-=======
-	// get the proper reward Pool
-	poolBalance, err := s.GetPoolBalance(chainId)
-	if err != nil {
-		return err
-	}
-	// ensure subsidized
-	if poolBalance == 0 {
-		return ErrNonSubsidizedCommittee()
-	}
 	// get committee for the QC from the cache
 	var committee *lib.ValidatorSet
 	if s.LastValidatorSet != nil {
@@ -343,7 +328,6 @@
 			return err
 		}
 		committee = &valSet
->>>>>>> f5ac8d22
 	}
 	// ensure it's a valid QC
 	// max block size is 0 here because there should not be a block attached to this QC
