--- conflicted
+++ resolved
@@ -29,9 +29,7 @@
 	Config             lib.Config            // the main configuration as defined by the 'config.json' file
 	Metrics            *lib.Metrics          // the telemetry module
 	log                lib.LoggerI           // the logger for standard output and debugging
-<<<<<<< HEAD
 	genesisChan        chan string           // channel to receive genesis data
-=======
 	cache              *cache                // the state machine cache
 }
 
@@ -39,7 +37,6 @@
 type cache struct {
 	validators map[string]*Validator                   // address->validator
 	delegates  map[uint64]map[crypto.AddressI]struct{} // chainID->delegates
->>>>>>> f3fe11d1
 }
 
 // New() creates a new instance of a StateMachine
@@ -54,14 +51,11 @@
 		Config:            c,
 		Metrics:           metrics,
 		log:               log,
-<<<<<<< HEAD
 		genesisChan:       make(chan string, 5000),
-=======
 		cache: &cache{
 			validators: make(map[string]*Validator),
 			delegates:  make(map[uint64]map[crypto.AddressI]struct{}),
 		},
->>>>>>> f3fe11d1
 	}
 	// initialize the state machine and exit
 	return sm, sm.Initialize(store)
