--- conflicted
+++ resolved
@@ -170,17 +170,12 @@
 // - reads from the underlying tcp connection and 'routes' the messages to the appropriate streams
 // - manages keep alive protocol by notifying the 'send service' of pings and pongs
 func (c *MultiConn) startReceiveService() {
-<<<<<<< HEAD
 	defer func() {
 		if r := recover(); r != nil {
 			c.log.Errorf("panic recovered, err: %s, stack: %s", r, string(debug.Stack()))
 		}
 	}()
-	reader, m := *bufio.NewReaderSize(c.conn, maxPacketSize), limiter.New(0, 0)
-=======
-	defer lib.CatchPanic(c.log)
 	m := limiter.New(0, 0)
->>>>>>> 33794c05
 	defer func() { m.Done() }()
 	for {
 		select {
