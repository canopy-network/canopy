package rpc

import (
	"bytes"
	"embed"
	"encoding/json"
	"fmt"
	"io"
	"io/fs"
	"net/http"
	"os"
	"path"
	"path/filepath"
	"runtime"
	"strconv"
	"strings"
	"sync"
	"time"

	pprof2 "runtime/pprof"

	"github.com/alecthomas/units"
	"github.com/canopy-network/canopy/controller"
	"github.com/canopy-network/canopy/fsm"
	"github.com/canopy-network/canopy/fsm/types"
	"github.com/canopy-network/canopy/lib"
	"github.com/canopy-network/canopy/lib/crypto"
	"github.com/julienschmidt/httprouter"
	"github.com/rs/cors"
)

const (
	colon = ":"

	SoftwareVersion = "0.0.0-alpha"
	ContentType     = "Content-MessageType"
	ApplicationJSON = "application/json; charset=utf-8"
	localhost       = "localhost"
<<<<<<< HEAD

	walletStaticDir   = "web/wallet/out"
	explorerStaticDir = "web/explorer/out"
=======
	colon           = ":"

	VersionRouteName               = "version"
	TxRouteName                    = "tx"
	HeightRouteName                = "height"
	AccountRouteName               = "account"
	AccountsRouteName              = "accounts"
	PoolRouteName                  = "pool"
	PoolsRouteName                 = "pools"
	ValidatorRouteName             = "validator"
	ValidatorsRouteName            = "validators"
	NonSignersRouteName            = "non-signers"
	SupplyRouteName                = "supply"
	ParamRouteName                 = "params"
	FeeParamRouteName              = "fee-params"
	GovParamRouteName              = "gov-params"
	ConParamsRouteName             = "con-params"
	ValParamRouteName              = "val-params"
	StateRouteName                 = "state"
	StateDiffRouteName             = "state-diff"
	StateDiffGetRouteName          = "state-diff-get"
	CertByHeightRouteName          = "cert-by-height"
	BlocksRouteName                = "blocks"
	BlockByHeightRouteName         = "block-by-height"
	BlockByHashRouteName           = "block-by-hash"
	TxsByHeightRouteName           = "txs-by-height"
	TxsBySenderRouteName           = "txs-by-sender"
	TxsByRecRouteName              = "txs-by-rec"
	TxByHashRouteName              = "tx-by-hash"
	PendingRouteName               = "pending"
	FailedTxRouteName              = "failed-txs"
	ProposalsRouteName             = "proposals"
	PollRouteName                  = "poll"
	CommitteeRouteName             = "committee"
	CommitteeDataRouteName         = "committee-data"
	CommitteesDataRouteName        = "committees-data"
	SubsidizedCommitteesRouteName  = "subsidized-committees"
	RetiredCommitteesRouteName     = "retired-committees"
	OrderRouteName                 = "order"
	OrdersRouteName                = "orders"
	LastProposersRouteName         = "last-proposers"
	IsValidDoubleSignerRouteName   = "valid-double-signer"
	DoubleSignersRouteName         = "double-signers"
	MinimumEvidenceHeightRouteName = "minimum-evidence-height"
	LotteryRouteName               = "lottery"
	RootChainInfoRouteName         = "root-chain-info"
	ValidatorSetRouteName          = "validator-set"
	CheckpointRouteName            = "checkpoint"
	// debug
	DebugBlockedRouteName = "blocked"
	DebugHeapRouteName    = "heap"
	DebugCPURouteName     = "cpu"
	DebugRoutineRouteName = "routine"
	// admin
	KeystoreRouteName          = "keystore"
	KeystoreNewKeyRouteName    = "keystore-new-key"
	KeystoreImportRouteName    = "keystore-import"
	KeystoreImportRawRouteName = "keystore-import-raw"
	KeystoreDeleteRouteName    = "keystore-delete"
	KeystoreGetRouteName       = "keystore-get"
	TxSendRouteName            = "tx-send"
	TxStakeRouteName           = "tx-stake"
	TxUnstakeRouteName         = "tx-unstake"
	TxEditStakeRouteName       = "tx-edit-stake"
	TxPauseRouteName           = "tx-pause"
	TxUnpauseRouteName         = "tx-unpause"
	TxChangeParamRouteName     = "tx-change-param"
	TxDAOTransferRouteName     = "tx-dao-transfer"
	TxSubsidyRouteName         = "tx-subsidy"
	TxCreateOrderRouteName     = "tx-create-order"
	TxEditOrderRouteName       = "tx-edit-order"
	TxDeleteOrderRouteName     = "tx-delete-order"
	TxLockOrderRouteName       = "tx-lock-order"
	TxCloseOrderRouteName      = "tx-close-order"
	TxStartPollRouteName       = "tx-start-poll"
	TxVotePollRouteName        = "tx-vote-poll"
	ResourceUsageRouteName     = "resource-usage"
	PeerInfoRouteName          = "peer-info"
	ConsensusInfoRouteName     = "consensus-info"
	PeerBookRouteName          = "peer-book"
	ConfigRouteName            = "config"
	LogsRouteName              = "logs"
	AddVoteRouteName           = "add-vote"
	DelVoteRouteName           = "del-vote"
>>>>>>> f68773d6
)

// Server represents a Canopy RPC server with configuration options.
type Server struct {
	// Canopy node controller
	controller *controller.Controller

	// Canopy node configuration
	config lib.Config

	// poll is a map of PollResults keyed by the hash of the proposal
	poll types.Poll

	// Mutex for Poll handler
	pollMux *sync.RWMutex

<<<<<<< HEAD
	logger lib.LoggerI
}

// NewServer constructs and returns a new Canopy RPC server
func NewServer(controller *controller.Controller, config lib.Config, logger lib.LoggerI) *Server {
=======
var (
	app             *controller.Controller
	remoteCallbacks *lib.RemoteCallbacks
	db              *badger.DB
	conf            lib.Config
	logger          lib.LoggerI

	router = routes{
		VersionRouteName:               {Method: http.MethodGet, Path: "/v1/", HandlerFunc: Version},
		TxRouteName:                    {Method: http.MethodPost, Path: "/v1/tx", HandlerFunc: Transaction},
		HeightRouteName:                {Method: http.MethodPost, Path: "/v1/query/height", HandlerFunc: Height},
		AccountRouteName:               {Method: http.MethodPost, Path: "/v1/query/account", HandlerFunc: Account},
		AccountsRouteName:              {Method: http.MethodPost, Path: "/v1/query/accounts", HandlerFunc: Accounts},
		PoolRouteName:                  {Method: http.MethodPost, Path: "/v1/query/pool", HandlerFunc: Pool},
		PoolsRouteName:                 {Method: http.MethodPost, Path: "/v1/query/pools", HandlerFunc: Pools},
		ValidatorRouteName:             {Method: http.MethodPost, Path: "/v1/query/validator", HandlerFunc: Validator},
		ValidatorsRouteName:            {Method: http.MethodPost, Path: "/v1/query/validators", HandlerFunc: Validators},
		CommitteeRouteName:             {Method: http.MethodPost, Path: "/v1/query/committee", HandlerFunc: Committee},
		CommitteeDataRouteName:         {Method: http.MethodPost, Path: "/v1/query/committee-data", HandlerFunc: CommitteeData},
		CommitteesDataRouteName:        {Method: http.MethodPost, Path: "/v1/query/committees-data", HandlerFunc: CommitteesData},
		SubsidizedCommitteesRouteName:  {Method: http.MethodPost, Path: "/v1/query/subsidized-committees", HandlerFunc: SubsidizedCommittees},
		RetiredCommitteesRouteName:     {Method: http.MethodPost, Path: "/v1/query/retired-committees", HandlerFunc: RetiredCommittees},
		NonSignersRouteName:            {Method: http.MethodPost, Path: "/v1/query/non-signers", HandlerFunc: NonSigners},
		ParamRouteName:                 {Method: http.MethodPost, Path: "/v1/query/params", HandlerFunc: Params},
		SupplyRouteName:                {Method: http.MethodPost, Path: "/v1/query/supply", HandlerFunc: Supply},
		FeeParamRouteName:              {Method: http.MethodPost, Path: "/v1/query/fee-params", HandlerFunc: FeeParams},
		GovParamRouteName:              {Method: http.MethodPost, Path: "/v1/query/gov-params", HandlerFunc: GovParams},
		ConParamsRouteName:             {Method: http.MethodPost, Path: "/v1/query/con-params", HandlerFunc: ConParams},
		ValParamRouteName:              {Method: http.MethodPost, Path: "/v1/query/val-params", HandlerFunc: ValParams},
		StateRouteName:                 {Method: http.MethodGet, Path: "/v1/query/state", HandlerFunc: State},
		StateDiffRouteName:             {Method: http.MethodPost, Path: "/v1/query/state-diff", HandlerFunc: StateDiff},
		StateDiffGetRouteName:          {Method: http.MethodGet, Path: "/v1/query/state-diff", HandlerFunc: StateDiff},
		CertByHeightRouteName:          {Method: http.MethodPost, Path: "/v1/query/cert-by-height", HandlerFunc: CertByHeight},
		BlockByHeightRouteName:         {Method: http.MethodPost, Path: "/v1/query/block-by-height", HandlerFunc: BlockByHeight},
		BlocksRouteName:                {Method: http.MethodPost, Path: "/v1/query/blocks", HandlerFunc: Blocks},
		BlockByHashRouteName:           {Method: http.MethodPost, Path: "/v1/query/block-by-hash", HandlerFunc: BlockByHash},
		TxsByHeightRouteName:           {Method: http.MethodPost, Path: "/v1/query/txs-by-height", HandlerFunc: TransactionsByHeight},
		TxsBySenderRouteName:           {Method: http.MethodPost, Path: "/v1/query/txs-by-sender", HandlerFunc: TransactionsBySender},
		TxsByRecRouteName:              {Method: http.MethodPost, Path: "/v1/query/txs-by-rec", HandlerFunc: TransactionsByRecipient},
		TxByHashRouteName:              {Method: http.MethodPost, Path: "/v1/query/tx-by-hash", HandlerFunc: TransactionByHash},
		OrderRouteName:                 {Method: http.MethodPost, Path: "/v1/query/order", HandlerFunc: Order},
		OrdersRouteName:                {Method: http.MethodPost, Path: "/v1/query/orders", HandlerFunc: Orders},
		LastProposersRouteName:         {Method: http.MethodPost, Path: "/v1/query/last-proposers", HandlerFunc: LastProposers},
		IsValidDoubleSignerRouteName:   {Method: http.MethodPost, Path: "/v1/query/valid-double-signer", HandlerFunc: IsValidDoubleSigner},
		DoubleSignersRouteName:         {Method: http.MethodPost, Path: "/v1/query/double-signers", HandlerFunc: DoubleSigners},
		MinimumEvidenceHeightRouteName: {Method: http.MethodPost, Path: "/v1/query/minimum-evidence-height", HandlerFunc: MinimumEvidenceHeight},
		LotteryRouteName:               {Method: http.MethodPost, Path: "/v1/query/lottery", HandlerFunc: Lottery},
		PendingRouteName:               {Method: http.MethodPost, Path: "/v1/query/pending", HandlerFunc: Pending},
		FailedTxRouteName:              {Method: http.MethodPost, Path: "/v1/query/failed-txs", HandlerFunc: FailedTxs},
		ProposalsRouteName:             {Method: http.MethodGet, Path: "/v1/gov/proposals", HandlerFunc: Proposals},
		PollRouteName:                  {Method: http.MethodGet, Path: "/v1/gov/poll", HandlerFunc: Poll},
		RootChainInfoRouteName:         {Method: http.MethodPost, Path: "/v1/query/root-chain-info", HandlerFunc: RootChainInfo},
		ValidatorSetRouteName:          {Method: http.MethodPost, Path: "/v1/query/validator-set", HandlerFunc: ValidatorSet},
		CheckpointRouteName:            {Method: http.MethodPost, Path: "/v1/query/checkpoint", HandlerFunc: Checkpoint},
		// debug
		DebugBlockedRouteName: {Method: http.MethodPost, Path: "/debug/blocked", HandlerFunc: debugHandler(DebugBlockedRouteName)},
		DebugHeapRouteName:    {Method: http.MethodPost, Path: "/debug/heap", HandlerFunc: debugHandler(DebugHeapRouteName)},
		DebugCPURouteName:     {Method: http.MethodPost, Path: "/debug/cpu", HandlerFunc: debugHandler(DebugHeapRouteName)},
		DebugRoutineRouteName: {Method: http.MethodPost, Path: "/debug/routine", HandlerFunc: debugHandler(DebugRoutineRouteName)},
		// admin
		KeystoreRouteName:          {Method: http.MethodGet, Path: "/v1/admin/keystore", HandlerFunc: Keystore, AdminOnly: true},
		KeystoreNewKeyRouteName:    {Method: http.MethodPost, Path: "/v1/admin/keystore-new-key", HandlerFunc: KeystoreNewKey, AdminOnly: true},
		KeystoreImportRouteName:    {Method: http.MethodPost, Path: "/v1/admin/keystore-import", HandlerFunc: KeystoreImport, AdminOnly: true},
		KeystoreImportRawRouteName: {Method: http.MethodPost, Path: "/v1/admin/keystore-import-raw", HandlerFunc: KeystoreImportRaw, AdminOnly: true},
		KeystoreDeleteRouteName:    {Method: http.MethodPost, Path: "/v1/admin/keystore-delete", HandlerFunc: KeystoreDelete, AdminOnly: true},
		KeystoreGetRouteName:       {Method: http.MethodPost, Path: "/v1/admin/keystore-get", HandlerFunc: KeystoreGetKeyGroup, AdminOnly: true},
		TxSendRouteName:            {Method: http.MethodPost, Path: "/v1/admin/tx-send", HandlerFunc: TransactionSend, AdminOnly: true},
		TxStakeRouteName:           {Method: http.MethodPost, Path: "/v1/admin/tx-stake", HandlerFunc: TransactionStake, AdminOnly: true},
		TxEditStakeRouteName:       {Method: http.MethodPost, Path: "/v1/admin/tx-edit-stake", HandlerFunc: TransactionEditStake, AdminOnly: true},
		TxUnstakeRouteName:         {Method: http.MethodPost, Path: "/v1/admin/tx-unstake", HandlerFunc: TransactionUnstake, AdminOnly: true},
		TxPauseRouteName:           {Method: http.MethodPost, Path: "/v1/admin/tx-pause", HandlerFunc: TransactionPause, AdminOnly: true},
		TxUnpauseRouteName:         {Method: http.MethodPost, Path: "/v1/admin/tx-unpause", HandlerFunc: TransactionUnpause, AdminOnly: true},
		TxChangeParamRouteName:     {Method: http.MethodPost, Path: "/v1/admin/tx-change-param", HandlerFunc: TransactionChangeParam, AdminOnly: true},
		TxDAOTransferRouteName:     {Method: http.MethodPost, Path: "/v1/admin/tx-dao-transfer", HandlerFunc: TransactionDAOTransfer, AdminOnly: true},
		TxCreateOrderRouteName:     {Method: http.MethodPost, Path: "/v1/admin/tx-create-order", HandlerFunc: TransactionCreateOrder, AdminOnly: true},
		TxEditOrderRouteName:       {Method: http.MethodPost, Path: "/v1/admin/tx-edit-order", HandlerFunc: TransactionEditOrder, AdminOnly: true},
		TxDeleteOrderRouteName:     {Method: http.MethodPost, Path: "/v1/admin/tx-delete-order", HandlerFunc: TransactionDeleteOrder, AdminOnly: true},
		TxLockOrderRouteName:       {Method: http.MethodPost, Path: "/v1/admin/tx-lock-order", HandlerFunc: TransactionLockOrder, AdminOnly: true},
		TxCloseOrderRouteName:      {Method: http.MethodPost, Path: "/v1/admin/tx-close-order", HandlerFunc: TransactionCloseOrder, AdminOnly: true},
		TxSubsidyRouteName:         {Method: http.MethodPost, Path: "/v1/admin/subsidy", HandlerFunc: TransactionSubsidy, AdminOnly: true},
		TxStartPollRouteName:       {Method: http.MethodPost, Path: "/v1/admin/tx-start-poll", HandlerFunc: TransactionStartPoll, AdminOnly: true},
		TxVotePollRouteName:        {Method: http.MethodPost, Path: "/v1/admin/tx-vote-poll", HandlerFunc: TransactionVotePoll, AdminOnly: true},
		ResourceUsageRouteName:     {Method: http.MethodGet, Path: "/v1/admin/resource-usage", HandlerFunc: ResourceUsage, AdminOnly: true},
		PeerInfoRouteName:          {Method: http.MethodGet, Path: "/v1/admin/peer-info", HandlerFunc: PeerInfo, AdminOnly: true},
		ConsensusInfoRouteName:     {Method: http.MethodGet, Path: "/v1/admin/consensus-info", HandlerFunc: ConsensusInfo, AdminOnly: true},
		PeerBookRouteName:          {Method: http.MethodGet, Path: "/v1/admin/peer-book", HandlerFunc: PeerBook, AdminOnly: true},
		ConfigRouteName:            {Method: http.MethodGet, Path: "/v1/admin/config", HandlerFunc: Config, AdminOnly: true},
		LogsRouteName:              {Method: http.MethodGet, Path: "/v1/admin/log", HandlerFunc: logsHandler(), AdminOnly: true},
		AddVoteRouteName:           {Method: http.MethodPost, Path: "/v1/gov/add-vote", HandlerFunc: AddVote, AdminOnly: true},
		DelVoteRouteName:           {Method: http.MethodPost, Path: "/v1/gov/del-vote", HandlerFunc: DelVote, AdminOnly: true},
	}
)
>>>>>>> f68773d6

	return &Server{
		controller: controller,
		config:     config,
		logger:     logger,
		poll:       make(types.Poll),
		pollMux:    &sync.RWMutex{},
	}
}

// Start initializes the Canopy RPC servers
func (s *Server) Start() {
	// Start the Query and Admin RPC servers concurrently
	go s.startRPC(createRouter(s), s.config.RPCPort)
	go s.startRPC(createAdminRouter(s), s.config.AdminPort)

	// Start tasks to update poll results and poll root chain information
	go s.updatePollResults()
	go s.pollRootChainInfo()

	go func() { // TODO remove DEBUG ONLY
		fileName := "heap1.out"
		for range time.Tick(time.Second * 10) {
			f, err := os.Create(filepath.Join(s.config.DataDirPath, fileName))
			if err != nil {
				s.logger.Fatalf("could not create memory profile: ", err)
			}
			runtime.GC() // get up-to-date statistics
			if err = pprof2.WriteHeapProfile(f); err != nil {
				s.logger.Fatalf("could not write memory profile: ", err)
			}
			f.Close()
			fileName = "heap2.out"
		}
	}()

	if s.config.Headless {
		return
	}

	// Start in-process HTTP servers for the wallet and explorer
	s.startStaticFileServers()
}

// startRPC starts an RPC server with the provided router and port
func (s *Server) startRPC(router *httprouter.Router, port string) {

	// Create CORS policy
	cor := cors.New(cors.Options{
		AllowedOrigins: []string{"*"},
		AllowedMethods: []string{"GET", "OPTIONS", "POST"},
	})

	// Create a default timeout for HTTP requests
	timeout := time.Duration(s.config.TimeoutS) * time.Second

	// Start RPC server
	s.logger.Infof("Starting RPC server at 0.0.0.0:%s", port)
	s.logger.Fatal((&http.Server{
		Addr:    colon + port,
		Handler: cor.Handler(http.TimeoutHandler(router, timeout, lib.ErrServerTimeout().Error())),
	}).ListenAndServe().Error())
}

// updatePollResults() updates the poll results based on the current token power
func (s *Server) updatePollResults() {
	for {
		p := new(types.ActivePolls)
		if err := func() (err error) {
			if err = p.NewFromFile(s.config.DataDirPath); err != nil {
				return
			}

			// create a new read-only state machine for the latest block
			sm, err := s.controller.FSM.TimeMachine(0)
			if err != nil {
				return err
			}

			// safely discard state machine
			defer sm.Discard()

			// cleanup old polls
			p.Cleanup(sm.Height())
			if err = p.SaveToFile(s.config.DataDirPath); err != nil {
				return
			}

			// convert the poll to a result
			result, err := sm.PollsToResults(p)
			if err != nil || len(result) == 0 {
				return
			}

			// make results available to RPC clients
			s.pollMux.Lock()
			s.poll = result
			s.pollMux.Unlock()
			return
		}(); err != nil {
			s.logger.Error(err.Error())
		}
		time.Sleep(time.Second * 3)
	}
}

// pollRootChainInfo() retrieves information from the root-Chain required for consensus
func (s *Server) pollRootChainInfo() {

	// Track the root chain height
	var rootChainHeight uint64

	// execute the loop every conf.RootChainPollMS duration
	ticker := time.NewTicker(time.Duration(s.config.RootChainPollMS) * time.Millisecond)
	for range ticker.C {
		if err := func() (err error) {
			// Create a new read-only state machine for the latest block
			state, err := s.controller.FSM.TimeMachine(0)
			if err != nil {
				return
			}
			// Safely close state machine
			defer state.Discard()
			// get the consensus params from the app
			consParams, err := state.GetParamsCons()
			if err != nil {
				return
			}
			// get the remote callbacks for the root chain id
<<<<<<< HEAD
			rpcClient, err := s.RemoteCallbacks(consParams.RootChainId)
=======
			remoteCallbacks, err = RemoteCallbacks(consParams.RootChainId)
>>>>>>> f68773d6
			if err != nil {
				s.logger.Errorf("callbacks failed with err: %s")
				return err
			}
			// query the base chain height
<<<<<<< HEAD
			height, err := rpcClient.Height()
=======
			height, err := remoteCallbacks.Height()
>>>>>>> f68773d6
			if err != nil {
				s.logger.Errorf("GetRootChainHeight failed with err")
				return err
			}
			// check if a new height was received
			if *height <= rootChainHeight {
				return
			}
			// update the root chain height
			rootChainHeight = *height
			// if a new height received
			s.logger.Infof("New RootChain height %d detected!", rootChainHeight)
			// execute the requests to get the base chain information
<<<<<<< HEAD
			for retry := lib.NewRetry(s.config.RootChainPollMS, 3); retry.WaitAndDoRetry(); {
				// retrieve the root-Chain info
				rootChainInfo, e := rpcClient.RootChainInfo(rootChainHeight, s.config.ChainId)
=======
			for retry := lib.NewRetry(conf.RootChainPollMS, 3); retry.WaitAndDoRetry(); {
				// retrieve the root-chain info
				rootChainInfo, e := remoteCallbacks.RootChainInfo(rootChainHeight, conf.ChainId)
>>>>>>> f68773d6
				if e == nil {
					// update the controller with new root-Chain info
					s.controller.UpdateRootChainInfo(rootChainInfo)
					s.logger.Info("Updated RootChain information")
					break
				}
				s.logger.Errorf("GetRootChainInfo failed with err %s", e.Error())
				// update with empty root-chain info to stop consensus
				s.controller.UpdateRootChainInfo(&lib.RootChainInfo{
					RootChainId:      consParams.RootChainId,
					Height:           rootChainHeight,
					ValidatorSet:     lib.ValidatorSet{},
					LastValidatorSet: lib.ValidatorSet{},
					LotteryWinner:    &lib.LotteryWinner{},
					Orders:           &lib.OrderBook{},
				})
			}
			return
		}(); err != nil {
			s.logger.Warnf(err.Error())
		}
	}
}

// RemoteCallbacks() enables the retrieval of remote RPC API calls for a certain root chain id
func (s *Server) RemoteCallbacks(rootChainId uint64) (*lib.RemoteCallbacks, lib.ErrorI) {
	// get the url for the root chain as set by the state
	var rootChainUrl string
	// for each item in the root chain config
	for _, chain := range s.config.RootChain {
		// if the chain id matches
		if chain.ChainId == rootChainId {
			// use that root chain url
			rootChainUrl = chain.Url
		}
	}
	// check if root chain url isn't empty
	if rootChainUrl == "" {
		s.logger.Errorf("Config.JSON missing RootChainID=%d failed with", rootChainId)
		return nil, lib.ErrEmptyChainId()
	}
	// create a rpc client
	rpcClient := NewClient(rootChainUrl, "", "")
	// set the remote callbacks
	return &lib.RemoteCallbacks{
		Height:              rpcClient.Height,
		RootChainInfo:       rpcClient.RootChainInfo,
		ValidatorSet:        rpcClient.ValidatorSet,
		IsValidDoubleSigner: rpcClient.IsValidDoubleSigner,
		Lottery:             rpcClient.Lottery,
		Orders:              rpcClient.Orders,
		Order:               rpcClient.Order,
		Checkpoint:          rpcClient.Checkpoint,
		Transaction:         rpcClient.Transaction,
	}, nil
}

// startStaticFileServers starts a file server for the wallet and explorer
func (s *Server) startStaticFileServers() {
	s.logger.Infof("Starting Web Wallet 🔑 http://localhost:%s ⬅️", s.config.WalletPort)
	s.runStaticFileServer(walletFS, walletStaticDir, s.config.WalletPort, s.config)
	s.logger.Infof("Starting Block Explorer 🔍️ http://localhost:%s ⬅️", s.config.ExplorerPort)
	s.runStaticFileServer(explorerFS, explorerStaticDir, s.config.ExplorerPort, s.config)
}

// submitTx submits a transaction to the controller and writes http response
func (s *Server) submitTx(w http.ResponseWriter, tx any) (ok bool) {

	// Marshal the transaction
	bz, err := lib.Marshal(tx)
	if err != nil {
		write(w, err, http.StatusBadRequest)
		return
	}

	// Send transaction to controller
	if err = s.controller.SendTxMsg(bz); err != nil {
		write(w, err, http.StatusBadRequest)
		return
	}

	// Write transaction to http response
	write(w, crypto.HashString(bz), http.StatusOK)
	return true
}

// setupStateMachine creates and returns a read-only state machine
func (s *Server) getStateMachineWithHeight(height uint64, w http.ResponseWriter) (*fsm.StateMachine, bool) {

	// Investigate  memory use of state. State.Discard needs to be called
	state, err := s.controller.FSM.TimeMachine(height)
	if err != nil {
		write(w, lib.ErrTimeMachine(err), http.StatusInternalServerError)
		return nil, false
	}
	return state, true
}

// getFeeFromState populates txRequest with the fee for the transaction type specified in messageName
func (s *Server) getFeeFromState(w http.ResponseWriter, ptr *txRequest, messageName string, lockorder ...bool) lib.ErrorI {
	// Get a read-only state machine for the latest block
	state, ok := s.getStateMachineWithHeight(0, w)
	if !ok {
		return lib.ErrTimeMachine(fmt.Errorf("getStateMachineWithHeight failed"))
	}
	// Safely close state machine
	defer state.Discard()
	// Get fee for transaction
	minimumFee, err := state.GetFeeForMessageName(messageName)
	if err != nil {
		return err
	}
	// Apply the fee multiplier for buy orders
	isLockorder := len(lockorder) == 1 && lockorder[0]
	if isLockorder {
		// Get governance params
		params, e := state.GetParamsVal()
		if e != nil {
			return e
		}
		// Apply the fee multiplier
		minimumFee *= params.LockOrderFeeMultiplier
	}
	// Apply a minimum fee in the case of 0 fees
	if ptr.Fee == 0 {
		ptr.Fee = minimumFee
	}
	// Error if fee below minimum
	if ptr.Fee < minimumFee {
		return types.ErrTxFeeBelowStateLimit()
	}
	return nil
}

// logsHandler writes the Canopy logfile
func logsHandler(s *Server) httprouter.Handle {
	return func(w http.ResponseWriter, r *http.Request, _ httprouter.Params) {

		// Construct the full file path to the Canopy log file
		filePath := filepath.Join(s.config.DataDirPath, lib.LogDirectory, lib.LogFileName)

		// Read the entire contents of the log file and split by newlines
		f, _ := os.ReadFile(filePath)
		split := bytes.Split(f, []byte("\n"))

		// Prepare a slice to hold the reversed lines
		var flipped []byte

		// Iterate over the lines in reverse order
		for i := len(split) - 1; i >= 0; i-- {
			// Append each line to the `flipped` slice followed by a newline character
			flipped = append(append(flipped, split[i]...), []byte("\n")...)
		}

		// Write the reversed lines to the HTTP response
		if _, err := w.Write(flipped); err != nil {
			s.logger.Error(err.Error())
		}
	}
}

// logHandler serves as a middleware that logs incoming RPC calls for debugging purposes.
type logHandler struct {
	path string
	h    httprouter.Handle
}

// Handle
func (h logHandler) Handle(resp http.ResponseWriter, req *http.Request, p httprouter.Params) {
	// Uncomment the line below to enable endpoint path logging for debugging.
	// logger.Debug(h.path)

	// Call the actual handler function with the response, request, and parameters.
	h.h(resp, req, p)
}

//go:embed all:web/explorer/out
var explorerFS embed.FS

//go:embed all:web/wallet/out
var walletFS embed.FS

// runStaticFileServer creates a web server serving static files
func (s *Server) runStaticFileServer(fileSys fs.FS, dir, port string, conf lib.Config) {
	// Attempt to get a sub-filesystem rooted at the specified directory
	distFS, err := fs.Sub(fileSys, dir)
	if err != nil {
		s.logger.Error(fmt.Sprintf("an error occurred running the static file server for %s: %s", dir, err.Error()))
		return
	}

	// Create a new ServeMux to handle incoming HTTP requests
	mux := http.NewServeMux()

	// Define a handler function for the root path
	mux.HandleFunc("/", func(w http.ResponseWriter, r *http.Request) {
		// serve `index.html` with dynamic config injection
		if r.URL.Path == "/" || r.URL.Path == "/index.html" {

			// Construct the file path for `index.html`
			filePath := path.Join(dir, "index.html")

			// Open the file and defer closing until the function exits
			data, e := fileSys.Open(filePath)
			if e != nil {
				http.NotFound(w, r)
				return
			}
			defer data.Close()

			// Read the content of `index.html` into a byte slice
			htmlBytes, e := fs.ReadFile(fileSys, filePath)
			if e != nil {
				http.NotFound(w, r)
				return
			}

			// Inject the configuration into the HTML file content
			injectedHTML := injectConfig(string(htmlBytes), conf)

			// Set the response header as HTML and write the injected content to the response
			w.Header().Set("Content-Type", "text/html")
			w.WriteHeader(http.StatusOK)
			w.Write([]byte(injectedHTML))
			return
		}

		// For all other requests, serve the files directly from the file system
		http.FileServer(http.FS(distFS)).ServeHTTP(w, r)
	})

	// Start the HTTP server in a new goroutine and listen on the specified port
	go func() {
		// Log a fatal error if the server fails to start
		s.logger.Fatal(http.ListenAndServe(fmt.Sprintf(":%s", port), mux).Error())
	}()
}

// injectConfig() injects the config.json into the HTML file
func injectConfig(html string, config lib.Config) string {
	script := fmt.Sprintf(`<script>
		window.__CONFIG__ = {
            rpcURL: "%s:%s",
            adminRPCURL: "%s:%s",
            chainId: %d
        };
	</script>`, config.RPCUrl, config.RPCPort, config.RPCUrl, config.AdminPort, config.ChainId)

	// inject the script just before </head>
	return strings.Replace(html, "</head>", script+"</head>", 1)
}

// unmarshal reads request body and unmarshals it into ptr
func unmarshal(w http.ResponseWriter, r *http.Request, ptr interface{}) bool {
	bz, err := io.ReadAll(io.LimitReader(r.Body, int64(units.MB)))
	if err != nil {
		write(w, err, http.StatusBadRequest)
		return false
	}
	defer func() { _ = r.Body.Close() }()
	if err = json.Unmarshal(bz, ptr); err != nil {
		write(w, err, http.StatusBadRequest)
		return false
	}
	return true
}

<<<<<<< HEAD
// write marshaled payload to w
func write(w http.ResponseWriter, payload interface{}, code int) {
	w.Header().Set(ContentType, ApplicationJSON)
	w.WriteHeader(code)
=======
func IsValidDoubleSigner(w http.ResponseWriter, r *http.Request, _ httprouter.Params) {
	heightAndAddrIndexer(w, r, func(s lib.StoreI, h uint64, a lib.HexBytes) (interface{}, lib.ErrorI) {
		// ensure the last quorum certificate doesn't expose any valid double signers that aren't yet indexed
		qc, err := s.GetQCByHeight(s.Version() - 1)
		if err != nil {
			return nil, err
		}
		if qc.Results != nil && qc.Results.SlashRecipients != nil {
			for _, ds := range qc.Results.SlashRecipients.DoubleSigners {
				// get the public key from the address
				pk, e := crypto.NewPublicKeyFromBytes(ds.Id)
				if e != nil {
					continue
				}
				// if contains height, return not valid signer
				if bytes.Equal(pk.Address().Bytes(), a) && slices.Contains(ds.Heights, h) {
					return false, nil
				}
			}
		}
		// check the indexer
		return s.IsValidDoubleSigner(a, h)
	})
}

func DoubleSigners(w http.ResponseWriter, r *http.Request, _ httprouter.Params) {
	heightIndexer(w, r, func(s lib.StoreI, _ uint64, _ lib.PageParams) (interface{}, lib.ErrorI) {
		return s.GetDoubleSigners()
	})
}

func Params(w http.ResponseWriter, r *http.Request, _ httprouter.Params) {
	heightParams(w, r, func(s *fsm.StateMachine) (interface{}, lib.ErrorI) { return s.GetParams() })
}

func FeeParams(w http.ResponseWriter, r *http.Request, _ httprouter.Params) {
	heightParams(w, r, func(s *fsm.StateMachine) (any, lib.ErrorI) { return s.GetParamsFee() })
}

func ValParams(w http.ResponseWriter, r *http.Request, _ httprouter.Params) {
	heightParams(w, r, func(s *fsm.StateMachine) (any, lib.ErrorI) { return s.GetParamsVal() })
}

func ConParams(w http.ResponseWriter, r *http.Request, _ httprouter.Params) {
	heightParams(w, r, func(s *fsm.StateMachine) (any, lib.ErrorI) { return s.GetParamsCons() })
}

func GovParams(w http.ResponseWriter, r *http.Request, _ httprouter.Params) {
	heightParams(w, r, func(s *fsm.StateMachine) (any, lib.ErrorI) { return s.GetParamsGov() })
}

func State(w http.ResponseWriter, r *http.Request, _ httprouter.Params) {
	request := new(heightsRequest)
	if err := r.ParseForm(); err != nil {
		write(w, err, http.StatusBadRequest)
		return
	}
	request.Height = parseUint64FromString(r.Form.Get("height"))
	sm, ok := getStateMachineWithHeight(request.Height, w)
	if !ok {
		return
	}
	defer sm.Discard()
	state, err := sm.ExportState()
	if err != nil {
		write(w, err, http.StatusBadRequest)
		return
	}
	write(w, state, http.StatusOK)
}

func StateDiff(w http.ResponseWriter, r *http.Request, p httprouter.Params) {
	sm1, sm2, opts, ok := getDoubleStateMachineFromHeightParams(w, r, p)
	if !ok {
		return
	}
	state1, e := sm1.ExportState()
	if e != nil {
		write(w, e.Error(), http.StatusInternalServerError)
		return
	}
	state2, e := sm2.ExportState()
	if e != nil {
		write(w, e.Error(), http.StatusInternalServerError)
		return
	}
	j1, _ := json.Marshal(state1)
	j2, _ := json.Marshal(state2)
	_, differ := jsondiff.Compare(j1, j2, opts)
	if r.Method == http.MethodGet {
		w.Header().Set("Content-Type", "text/html; charset=utf-8")
		differ = "<pre>" + differ + "</pre>"
	}
	if _, err := w.Write([]byte(differ)); err != nil {
		logger.Error(err.Error())
	}
}

func Transaction(w http.ResponseWriter, r *http.Request, _ httprouter.Params) {
	tx := new(lib.Transaction)
	if ok := unmarshal(w, r, tx); !ok {
		return
	}
	submitTx(w, tx)
}

func Keystore(w http.ResponseWriter, r *http.Request, _ httprouter.Params) {
	keystore, err := crypto.NewKeystoreFromFile(conf.DataDirPath)
	if err != nil {
		write(w, err, http.StatusBadRequest)
		return
	}
	write(w, keystore, http.StatusOK)
}

func KeystoreNewKey(w http.ResponseWriter, r *http.Request, _ httprouter.Params) {
	keystoreHandler(w, r, func(k *crypto.Keystore, ptr *keystoreRequest) (any, error) {
		pk, err := crypto.NewBLS12381PrivateKey()
		if err != nil {
			return nil, err
		}
		address, err := k.ImportRaw(pk.Bytes(), ptr.Password, crypto.ImportRawOpts{
			Nickname: ptr.Nickname,
		})
		if err != nil {
			return nil, err
		}
		return address, k.SaveToFile(conf.DataDirPath)
	})
}

func KeystoreImport(w http.ResponseWriter, r *http.Request, _ httprouter.Params) {
	keystoreHandler(w, r, func(k *crypto.Keystore, ptr *keystoreRequest) (any, error) {
		if err := k.Import(&ptr.EncryptedPrivateKey, crypto.ImportOpts{
			Address:  ptr.Address,
			Nickname: ptr.Nickname,
		}); err != nil {
			return nil, err
		}
		return ptr.Address, k.SaveToFile(conf.DataDirPath)
	})
}

func KeystoreImportRaw(w http.ResponseWriter, r *http.Request, _ httprouter.Params) {
	keystoreHandler(w, r, func(k *crypto.Keystore, ptr *keystoreRequest) (any, error) {
		address, err := k.ImportRaw(ptr.PrivateKey, ptr.Password, crypto.ImportRawOpts{
			Nickname: ptr.Nickname,
		})
		if err != nil {
			return nil, err
		}
		return address, k.SaveToFile(conf.DataDirPath)
	})
}

func KeystoreDelete(w http.ResponseWriter, r *http.Request, _ httprouter.Params) {
	keystoreHandler(w, r, func(k *crypto.Keystore, ptr *keystoreRequest) (any, error) {
		k.DeleteKey(crypto.DeleteOpts{
			Address:  ptr.Address,
			Nickname: ptr.Nickname,
		})
		return ptr.Address, k.SaveToFile(conf.DataDirPath)
	})
}

func KeystoreGetKeyGroup(w http.ResponseWriter, r *http.Request, _ httprouter.Params) {
	keystoreHandler(w, r, func(k *crypto.Keystore, ptr *keystoreRequest) (any, error) {
		return k.GetKeyGroup(ptr.Password, crypto.GetKeyGroupOpts{
			Address:  ptr.Address,
			Nickname: ptr.Nickname,
		})
	})
}

type txRequest struct {
	Amount          uint64          `json:"amount"`
	PubKey          string          `json:"pubKey"`
	NetAddress      string          `json:"netAddress"`
	Output          string          `json:"output"`
	OpCode          string          `json:"opCode"`
	Fee             uint64          `json:"fee"`
	Delegate        bool            `json:"delegate"`
	EarlyWithdrawal bool            `json:"earlyWithdrawal"`
	Submit          bool            `json:"submit"`
	ReceiveAmount   uint64          `json:"receiveAmount"`
	ReceiveAddress  lib.HexBytes    `json:"receiveAddress"`
	OrderId         uint64          `json:"orderId"`
	Memo            string          `json:"memo"`
	PollJSON        json.RawMessage `json:"pollJSON"`
	PollApprove     bool            `json:"pollApprove"`
	Signer          lib.HexBytes    `json:"signer"`
	SignerNickname  string          `json:"signerNickname"`
	addressRequest
	nicknameRequest
	passwordRequest
	txChangeParamRequest
	committeesRequest
}

type txChangeParamRequest struct {
	ParamSpace string `json:"paramSpace"`
	ParamKey   string `json:"paramKey"`
	ParamValue string `json:"paramValue"`
	StartBlock uint64 `json:"startBlock"`
	EndBlock   uint64 `json:"endBlock"`
}

func TransactionSend(w http.ResponseWriter, r *http.Request, _ httprouter.Params) {
	txHandler(w, r, func(p crypto.PrivateKeyI, ptr *txRequest) (lib.TransactionI, error) {
		toAddress, err := crypto.NewAddressFromString(ptr.Output)
		if err != nil {
			return nil, err
		}
		if err = GetFeeFromState(w, ptr, types.MessageSendName); err != nil {
			return nil, err
		}
		return types.NewSendTransaction(p, toAddress, ptr.Amount, conf.NetworkID, conf.ChainId, ptr.Fee, app.ChainHeight(), ptr.Memo)
	})
}

func GetFeeFromState(w http.ResponseWriter, ptr *txRequest, messageName string, lockOrder ...bool) lib.ErrorI {
	state, ok := getStateMachineWithHeight(0, w)
	if !ok {
		return ErrTimeMachine(fmt.Errorf("getStateMachineWithHeight failed"))
	}
	defer state.Discard()
	minimumFee, err := state.GetFeeForMessageName(messageName)
	if err != nil {
		return err
	}
	if len(lockOrder) == 1 && lockOrder[0] == true {
		params, e := state.GetParamsVal()
		if e != nil {
			return e
		}
		minimumFee *= params.LockOrderFeeMultiplier
	}
	if ptr.Fee == 0 {
		ptr.Fee = minimumFee
	}
	if ptr.Fee < minimumFee {
		return types.ErrTxFeeBelowStateLimit()
	}
	return nil
}

func TransactionStake(w http.ResponseWriter, r *http.Request, _ httprouter.Params) {
	txHandler(w, r, func(p crypto.PrivateKeyI, ptr *txRequest) (lib.TransactionI, error) {
		outputAddress, err := crypto.NewAddressFromString(ptr.Output)
		if err != nil {
			return nil, err
		}
		committees, err := StringToCommittees(ptr.Committees)
		if err != nil {
			return nil, err
		}
		pk, err := crypto.NewPublicKeyFromString(ptr.PubKey)
		if err != nil {
			return nil, err
		}
		if err = GetFeeFromState(w, ptr, types.MessageStakeName); err != nil {
			return nil, err
		}
		return types.NewStakeTx(p, pk.Bytes(), outputAddress, ptr.NetAddress, committees, ptr.Amount, conf.NetworkID, conf.ChainId, ptr.Fee, app.ChainHeight(), ptr.Delegate, ptr.EarlyWithdrawal, ptr.Memo)
	})
}

func TransactionEditStake(w http.ResponseWriter, r *http.Request, _ httprouter.Params) {
	txHandler(w, r, func(p crypto.PrivateKeyI, ptr *txRequest) (lib.TransactionI, error) {
		outputAddress, err := crypto.NewAddressFromString(ptr.Output)
		if err != nil {
			return nil, err
		}
		committees, err := StringToCommittees(ptr.Committees)
		if err != nil {
			return nil, err
		}
		if err = GetFeeFromState(w, ptr, types.MessageEditStakeName); err != nil {
			return nil, err
		}
		return types.NewEditStakeTx(p, crypto.NewAddress(ptr.Address), outputAddress, ptr.NetAddress, committees, ptr.Amount, conf.NetworkID, conf.ChainId, ptr.Fee, app.ChainHeight(), ptr.EarlyWithdrawal, ptr.Memo)
	})
}

func TransactionUnstake(w http.ResponseWriter, r *http.Request, _ httprouter.Params) {
	txHandler(w, r, func(p crypto.PrivateKeyI, ptr *txRequest) (lib.TransactionI, error) {
		if err := GetFeeFromState(w, ptr, types.MessageUnstakeName); err != nil {
			return nil, err
		}
		return types.NewUnstakeTx(p, crypto.NewAddress(ptr.Address), conf.NetworkID, conf.ChainId, ptr.Fee, app.ChainHeight(), ptr.Memo)
	})
}

func TransactionPause(w http.ResponseWriter, r *http.Request, _ httprouter.Params) {
	txHandler(w, r, func(p crypto.PrivateKeyI, ptr *txRequest) (lib.TransactionI, error) {
		if err := GetFeeFromState(w, ptr, types.MessagePauseName); err != nil {
			return nil, err
		}
		return types.NewPauseTx(p, crypto.NewAddress(ptr.Address), conf.NetworkID, conf.ChainId, ptr.Fee, app.ChainHeight(), ptr.Memo)
	})
}

func TransactionUnpause(w http.ResponseWriter, r *http.Request, _ httprouter.Params) {
	txHandler(w, r, func(p crypto.PrivateKeyI, ptr *txRequest) (lib.TransactionI, error) {
		if err := GetFeeFromState(w, ptr, types.MessageUnpauseName); err != nil {
			return nil, err
		}
		return types.NewUnpauseTx(p, crypto.NewAddress(ptr.Address), conf.NetworkID, conf.ChainId, ptr.Fee, app.ChainHeight(), ptr.Memo)
	})
}

func TransactionChangeParam(w http.ResponseWriter, r *http.Request, _ httprouter.Params) {
	txHandler(w, r, func(p crypto.PrivateKeyI, ptr *txRequest) (lib.TransactionI, error) {
		ptr.ParamSpace = types.FormatParamSpace(ptr.ParamSpace)
		if err := GetFeeFromState(w, ptr, types.MessageChangeParameterName); err != nil {
			return nil, err
		}
		if ptr.ParamKey == types.ParamProtocolVersion {
			return types.NewChangeParamTxString(p, ptr.ParamSpace, ptr.ParamKey, ptr.ParamValue, ptr.StartBlock, ptr.EndBlock, conf.NetworkID, conf.ChainId, ptr.Fee, app.ChainHeight(), ptr.Memo)
		}
		paramValue, err := strconv.ParseUint(ptr.ParamValue, 10, 64)
		if err != nil {
			return nil, err
		}
		return types.NewChangeParamTxUint64(p, ptr.ParamSpace, ptr.ParamKey, paramValue, ptr.StartBlock, ptr.EndBlock, conf.NetworkID, conf.ChainId, ptr.Fee, app.ChainHeight(), ptr.Memo)
	})
}

func TransactionDAOTransfer(w http.ResponseWriter, r *http.Request, _ httprouter.Params) {
	txHandler(w, r, func(p crypto.PrivateKeyI, ptr *txRequest) (lib.TransactionI, error) {
		if err := GetFeeFromState(w, ptr, types.MessageDAOTransferName); err != nil {
			return nil, err
		}
		return types.NewDAOTransferTx(p, ptr.Amount, ptr.StartBlock, ptr.EndBlock, conf.NetworkID, conf.ChainId, ptr.Fee, app.ChainHeight(), ptr.Memo)
	})
}

func TransactionSubsidy(w http.ResponseWriter, r *http.Request, _ httprouter.Params) {
	txHandler(w, r, func(p crypto.PrivateKeyI, ptr *txRequest) (lib.TransactionI, error) {
		chainId := uint64(0)
		if c, err := StringToCommittees(ptr.Committees); err == nil {
			chainId = c[0]
		}
		if err := GetFeeFromState(w, ptr, types.MessageSubsidyName); err != nil {
			return nil, err
		}
		return types.NewSubsidyTx(p, ptr.Amount, chainId, ptr.OpCode, conf.NetworkID, conf.ChainId, ptr.Fee, app.ChainHeight(), ptr.Memo)
	})
}

func TransactionCreateOrder(w http.ResponseWriter, r *http.Request, _ httprouter.Params) {
	txHandler(w, r, func(p crypto.PrivateKeyI, ptr *txRequest) (lib.TransactionI, error) {
		chainId := uint64(0)
		if c, err := StringToCommittees(ptr.Committees); err == nil {
			chainId = c[0]
		}
		if err := GetFeeFromState(w, ptr, types.MessageCreateOrderName); err != nil {
			return nil, err
		}
		return types.NewCreateOrderTx(p, ptr.Amount, ptr.ReceiveAmount, chainId, ptr.ReceiveAddress, conf.NetworkID, conf.ChainId, ptr.Fee, app.ChainHeight(), ptr.Memo)
	})
}

func TransactionEditOrder(w http.ResponseWriter, r *http.Request, _ httprouter.Params) {
	txHandler(w, r, func(p crypto.PrivateKeyI, ptr *txRequest) (lib.TransactionI, error) {
		chainId := uint64(0)
		if c, err := StringToCommittees(ptr.Committees); err == nil {
			chainId = c[0]
		}
		if err := GetFeeFromState(w, ptr, types.MessageEditOrderName); err != nil {
			return nil, err
		}
		return types.NewEditOrderTx(p, ptr.OrderId, ptr.Amount, ptr.ReceiveAmount, chainId, ptr.ReceiveAddress, conf.NetworkID, conf.ChainId, ptr.Fee, app.ChainHeight(), ptr.Memo)
	})
}

func TransactionDeleteOrder(w http.ResponseWriter, r *http.Request, _ httprouter.Params) {
	txHandler(w, r, func(p crypto.PrivateKeyI, ptr *txRequest) (lib.TransactionI, error) {
		chainId := uint64(0)
		if c, err := StringToCommittees(ptr.Committees); err == nil {
			chainId = c[0]
		}
		if err := GetFeeFromState(w, ptr, types.MessageDeleteOrderName); err != nil {
			return nil, err
		}
		return types.NewDeleteOrderTx(p, ptr.OrderId, chainId, conf.NetworkID, conf.ChainId, ptr.Fee, app.ChainHeight(), ptr.Memo)
	})
}

func TransactionLockOrder(w http.ResponseWriter, r *http.Request, _ httprouter.Params) {
	txHandler(w, r, func(p crypto.PrivateKeyI, ptr *txRequest) (lib.TransactionI, error) {
		if err := GetFeeFromState(w, ptr, types.MessageSendName, true); err != nil {
			return nil, err
		}
		return types.NewLockOrderTx(p, lib.LockOrder{OrderId: ptr.OrderId, BuyerSendAddress: p.PublicKey().Address().Bytes(), BuyerReceiveAddress: ptr.ReceiveAddress}, conf.NetworkID, conf.ChainId, ptr.Fee, app.ChainHeight())
	})
}

func TransactionCloseOrder(w http.ResponseWriter, r *http.Request, _ httprouter.Params) {
	txHandler(w, r, func(p crypto.PrivateKeyI, ptr *txRequest) (lib.TransactionI, error) {
		if err := GetFeeFromState(w, ptr, types.MessageSendName); err != nil {
			return nil, err
		}
		state, ok := getStateMachineWithHeight(0, w)
		if !ok {
			return nil, ErrTimeMachine(fmt.Errorf("getStateMachineWithHeight failed"))
		}
		defer state.Discard()
		if remoteCallbacks == nil {
			return nil, ErrServerTimeout()
		}
		order, err := remoteCallbacks.Order(0, ptr.OrderId, conf.ChainId)
		if err != nil {
			return nil, err
		}
		// don't allow an order to pass that is less than 10 blocks of the lock deadline
		if int64(order.BuyerChainDeadline)-int64(state.Height()) < 10 {
			return nil, fmt.Errorf("too close to buyer chain deadline")
		}
		co := lib.CloseOrder{OrderId: ptr.OrderId, CloseOrder: true}
		return types.NewCloseOrderTx(p, co, crypto.NewAddress(order.SellerReceiveAddress), order.RequestedAmount, conf.NetworkID, conf.ChainId, ptr.Fee, app.ChainHeight())
	})
}

func TransactionStartPoll(w http.ResponseWriter, r *http.Request, _ httprouter.Params) {
	txHandler(w, r, func(p crypto.PrivateKeyI, ptr *txRequest) (lib.TransactionI, error) {
		if err := GetFeeFromState(w, ptr, types.MessageSendName); err != nil {
			return nil, err
		}
		return types.NewStartPollTransaction(p, ptr.PollJSON, conf.NetworkID, conf.ChainId, ptr.Fee, app.ChainHeight())
	})
}

func TransactionVotePoll(w http.ResponseWriter, r *http.Request, _ httprouter.Params) {
	txHandler(w, r, func(p crypto.PrivateKeyI, ptr *txRequest) (lib.TransactionI, error) {
		if err := GetFeeFromState(w, ptr, types.MessageSendName); err != nil {
			return nil, err
		}
		return types.NewVotePollTransaction(p, ptr.PollJSON, ptr.PollApprove, conf.NetworkID, conf.ChainId, ptr.Fee, app.ChainHeight())
	})
}

func ConsensusInfo(w http.ResponseWriter, r *http.Request, _ httprouter.Params) {
	if err := r.ParseForm(); err != nil {
		write(w, err, http.StatusBadRequest)
		return
	}
	summary, err := app.ConsensusSummary()
	if err != nil {
		write(w, err, http.StatusInternalServerError)
		return
	}
	w.Header().Set(ContentType, ApplicationJSON)
	w.WriteHeader(http.StatusOK)
	if _, e := w.Write(summary); e != nil {
		logger.Error(e.Error())
	}
}

func PeerInfo(w http.ResponseWriter, _ *http.Request, _ httprouter.Params) {
	peers, numInbound, numOutbound := app.P2P.GetAllInfos()
	write(w, &peerInfoResponse{
		ID:          app.P2P.ID(),
		NumPeers:    numInbound + numOutbound,
		NumInbound:  numInbound,
		NumOutbound: numOutbound,
		Peers:       peers,
	}, http.StatusOK)
}

func PeerBook(w http.ResponseWriter, _ *http.Request, _ httprouter.Params) {
	write(w, app.P2P.GetBookPeers(), http.StatusOK)
}

func Config(w http.ResponseWriter, _ *http.Request, _ httprouter.Params) {
	write(w, conf, http.StatusOK)
}

func FDCount(pid int32) (int, error) {
	cmd := []string{"-a", "-n", "-P", "-p", strconv.Itoa(int(pid))}
	out, err := Exec("lsof", cmd...)
	if err != nil {
		return 0, err
	}
	lines := strings.Split(string(out), "\n")
	var ret []string
	for _, l := range lines[1:] {
		if len(l) == 0 {
			continue
		}
		ret = append(ret, l)
	}
	return len(ret), nil
}

func Exec(name string, arg ...string) ([]byte, error) {
	cmd := exec.Command(name, arg...)

	var buf bytes.Buffer
	cmd.Stdout = &buf
	cmd.Stderr = &buf

	if err := cmd.Start(); err != nil {
		return buf.Bytes(), err
	}

	if err := cmd.Wait(); err != nil {
		return buf.Bytes(), err
	}

	return buf.Bytes(), nil
}

func ResourceUsage(w http.ResponseWriter, _ *http.Request, _ httprouter.Params) {
	pm, err := mem.VirtualMemory() // os memory
	if err != nil {
		write(w, err, http.StatusInternalServerError)
		return
	}
	c, err := cpu.Times(false) // os cpu
	if err != nil {
		write(w, err, http.StatusInternalServerError)
		return
	}
	cp, err := cpu.Percent(0, false) // os cpu percent
	if err != nil {
		write(w, err, http.StatusInternalServerError)
		return
	}
	d, err := disk.Usage("/") // os disk
	if err != nil {
		write(w, err, http.StatusInternalServerError)
		return
	}
	p, err := process.NewProcess(int32(os.Getpid()))
	if err != nil {
		write(w, err, http.StatusInternalServerError)
		return
	}
	name, err := p.Name()
	if err != nil {
		write(w, err, http.StatusInternalServerError)
		return
	}
	cpuPercent, err := p.CPUPercent()
	if err != nil {
		write(w, err, http.StatusInternalServerError)
		return
	}
	ioCounters, err := net.IOCounters(false)
	if err != nil {
		write(w, err, http.StatusInternalServerError)
		return
	}
	status, err := p.Status()
	if err != nil {
		write(w, err, http.StatusInternalServerError)
		return
	}
	fds, err := FDCount(p.Pid)
	if err != nil {
		write(w, err, http.StatusInternalServerError)
		return
	}
	numThreads, err := p.NumThreads()
	if err != nil {
		write(w, err, http.StatusInternalServerError)
		return
	}
	memPercent, err := p.MemoryPercent()
	if err != nil {
		write(w, err, http.StatusInternalServerError)
		return
	}
	utc, err := p.CreateTime()
	if err != nil {
		write(w, err, http.StatusInternalServerError)
		return
	}
	write(w, resourceUsageResponse{
		Process: ProcessResourceUsage{
			Name:          name,
			Status:        status[0],
			CreateTime:    time.Unix(utc, 0).Format(time.RFC822),
			FDCount:       uint64(fds),
			ThreadCount:   uint64(numThreads),
			MemoryPercent: float64(memPercent),
			CPUPercent:    cpuPercent,
		},
		System: SystemResourceUsage{
			TotalRAM:        pm.Total,
			AvailableRAM:    pm.Available,
			UsedRAM:         pm.Used,
			UsedRAMPercent:  pm.UsedPercent,
			FreeRAM:         pm.Free,
			UsedCPUPercent:  cp[0],
			UserCPU:         c[0].User,
			SystemCPU:       c[0].System,
			IdleCPU:         c[0].Idle,
			TotalDisk:       d.Total,
			UsedDisk:        d.Used,
			UsedDiskPercent: d.UsedPercent,
			FreeDisk:        d.Free,
			ReceivedBytesIO: ioCounters[0].BytesRecv,
			WrittenBytesIO:  ioCounters[0].BytesSent,
		},
	}, http.StatusOK)
}

// updatePollResults() updates the poll results based on the current token power
func updatePollResults() {
	for {
		p := new(types.ActivePolls)
		if err := func() (err error) {
			if err = p.NewFromFile(conf.DataDirPath); err != nil {
				return
			}
			sm, err := app.FSM.TimeMachine(0)
			if err != nil {
				return err
			}
			// cleanup old polls
			p.Cleanup(sm.Height())
			if err = p.SaveToFile(conf.DataDirPath); err != nil {
				return
			}
			// convert the poll to a result
			result, err := sm.PollsToResults(p)
			if err != nil || len(result) == 0 {
				return
			}
			// update the rpc accessible version
			pollMux.Lock()
			poll = result
			pollMux.Unlock()
			return
		}(); err != nil {
			logger.Error(err.Error())
		}
		time.Sleep(time.Second * 3)
	}
}

func getAddressFromNickname(ptr *txRequest, keystore *crypto.Keystore) {
	if len(ptr.Signer) == 0 && ptr.SignerNickname != "" {
		addressString := keystore.NicknameMap[ptr.SignerNickname]
		addressBytes, _ := hex.DecodeString(addressString)
		ptr.Signer = addressBytes
	}

	if len(ptr.Address) == 0 && ptr.Nickname != "" {
		addressString := keystore.NicknameMap[ptr.Nickname]
		addressBytes, _ := hex.DecodeString(addressString)
		ptr.Address = addressBytes
	}
}

func txHandler(w http.ResponseWriter, r *http.Request, callback func(privateKey crypto.PrivateKeyI, ptr *txRequest) (lib.TransactionI, error)) {
	ptr := new(txRequest)
	if ok := unmarshal(w, r, ptr); !ok {
		return
	}
	keystore, ok := newKeystore(w)
	if !ok {
		return
	}
	getAddressFromNickname(ptr, keystore)

	signer := ptr.Signer
	if len(signer) == 0 {
		signer = ptr.Address
	}
	signerPrivateKey, err := keystore.GetKey(signer, ptr.Password)
	if err != nil {
		write(w, err, http.StatusBadRequest)
		return
	}
	operatorPrivateKey, err := keystore.GetKey(ptr.Address, ptr.Password)
	if err != nil {
		write(w, err, http.StatusBadRequest)
		return
	}
	ptr.PubKey = operatorPrivateKey.PublicKey().String()
	p, err := callback(signerPrivateKey, ptr)
	if err != nil {
		write(w, err, http.StatusBadRequest)
		return
	}
	if ptr.Submit {
		submitTx(w, p)
	} else {
		bz, e := lib.MarshalJSONIndent(p)
		if e != nil {
			write(w, e, http.StatusBadRequest)
			return
		}
		if _, err = w.Write(bz); err != nil {
			logger.Error(err.Error())
			return
		}
	}
}

func keystoreHandler(w http.ResponseWriter, r *http.Request, callback func(keystore *crypto.Keystore, ptr *keystoreRequest) (any, error)) {
	keystore, ok := newKeystore(w)
	if !ok {
		return
	}
	ptr := new(keystoreRequest)
	if ok = unmarshal(w, r, ptr); !ok {
		return
	}
	p, err := callback(keystore, ptr)
	if err != nil {
		write(w, err, http.StatusBadRequest)
		return
	}
	write(w, p, http.StatusOK)
}

func heightAndAddressParams(w http.ResponseWriter, r *http.Request, callback func(*fsm.StateMachine, lib.HexBytes) (any, lib.ErrorI)) {
	req := new(heightAndAddressRequest)
	state, ok := getStateMachineFromHeightParams(w, r, req)
	if !ok {
		return
	}
	if req.Address == nil {
		write(w, types.ErrAddressEmpty(), http.StatusBadRequest)
		return
	}
	p, err := callback(state, req.Address)
	if err != nil {
		write(w, err, http.StatusBadRequest)
		return
	}
	write(w, p, http.StatusOK)
}

func heightAndIdParams(w http.ResponseWriter, r *http.Request, callback func(*fsm.StateMachine, uint64) (any, lib.ErrorI)) {
	req := new(heightAndIdRequest)
	state, ok := getStateMachineFromHeightParams(w, r, req)
	if !ok {
		return
	}
	p, err := callback(state, req.ID)
	if err != nil {
		write(w, err, http.StatusBadRequest)
		return
	}
	write(w, p, http.StatusOK)
}

func orderParams(w http.ResponseWriter, r *http.Request, callback func(s *fsm.StateMachine, request *orderRequest) (any, lib.ErrorI)) {
	req := new(orderRequest)
	state, ok := getStateMachineFromHeightParams(w, r, req)
	if !ok {
		return
	}
	p, err := callback(state, req)
	if err != nil {
		write(w, err, http.StatusBadRequest)
		return
	}
	write(w, p, http.StatusOK)
}

func heightParams(w http.ResponseWriter, r *http.Request, callback func(s *fsm.StateMachine) (any, lib.ErrorI)) {
	req := new(heightRequest)
	state, ok := getStateMachineFromHeightParams(w, r, req)
	if !ok {
		return
	}
	p, err := callback(state)
	if err != nil {
		write(w, err, http.StatusBadRequest)
		return
	}
	write(w, p, http.StatusOK)
}

func heightPaginated(w http.ResponseWriter, r *http.Request, callback func(s *fsm.StateMachine, p *paginatedHeightRequest) (any, lib.ErrorI)) {
	req := new(paginatedHeightRequest)
	state, ok := getStateMachineFromHeightParams(w, r, req)
	if !ok {
		return
	}
	p, err := callback(state, req)
	if err != nil {
		write(w, err, http.StatusBadRequest)
		return
	}
	write(w, p, http.StatusOK)
}

func heightIndexer(w http.ResponseWriter, r *http.Request, callback func(s lib.StoreI, h uint64, p lib.PageParams) (any, lib.ErrorI)) {
	req := new(paginatedHeightRequest)
	if ok := unmarshal(w, r, req); !ok {
		return
	}
	s, ok := setupStore(w)
	if !ok {
		return
	}
	defer s.Discard()
	if req.Height == 0 {
		req.Height = s.Version() - 1
	}
	p, err := callback(s, req.Height, req.PageParams)
	if err != nil {
		write(w, err, http.StatusBadRequest)
		return
	}
	write(w, p, http.StatusOK)
}

func heightAndAddrIndexer(w http.ResponseWriter, r *http.Request, callback func(s lib.StoreI, h uint64, address lib.HexBytes) (any, lib.ErrorI)) {
	req := new(heightAndAddressRequest)
	if ok := unmarshal(w, r, req); !ok {
		return
	}
	s, ok := setupStore(w)
	if !ok {
		return
	}
	defer s.Discard()
	if req.Height == 0 {
		req.Height = s.Version() - 1
	}
	p, err := callback(s, req.Height, req.Address)
	if err != nil {
		write(w, err, http.StatusBadRequest)
		return
	}
	write(w, p, http.StatusOK)
}

func heightAndIdIndexer(w http.ResponseWriter, r *http.Request, callback func(s lib.StoreI, h, id uint64) (any, lib.ErrorI)) {
	req := new(heightAndIdRequest)
	if ok := unmarshal(w, r, req); !ok {
		return
	}
	s, ok := setupStore(w)
	if !ok {
		return
	}
	defer s.Discard()
	if req.Height == 0 {
		req.Height = s.Version() - 1
	}
	p, err := callback(s, req.Height, req.ID)
	if err != nil {
		write(w, err, http.StatusBadRequest)
		return
	}
	write(w, p, http.StatusOK)
}

func hashIndexer(w http.ResponseWriter, r *http.Request, callback func(s lib.StoreI, h lib.HexBytes) (any, lib.ErrorI)) {
	req := new(hashRequest)
	if ok := unmarshal(w, r, req); !ok {
		return
	}
	s, ok := setupStore(w)
	if !ok {
		return
	}
	defer s.Discard()
	bz, err := lib.StringToBytes(req.Hash)
	if err != nil {
		write(w, err, http.StatusBadRequest)
		return
	}
	p, err := callback(s, bz)
	if err != nil {
		write(w, err, http.StatusBadRequest)
		return
	}
	write(w, p, http.StatusOK)
}

func addrIndexer(w http.ResponseWriter, r *http.Request, callback func(s lib.StoreI, a crypto.AddressI, p lib.PageParams) (any, lib.ErrorI)) {
	req := new(paginatedAddressRequest)
	if ok := unmarshal(w, r, req); !ok {
		return
	}
	s, ok := setupStore(w)
	if !ok {
		return
	}
	defer s.Discard()
	if req.Address == nil {
		write(w, types.ErrAddressEmpty(), http.StatusBadRequest)
		return
	}
	p, err := callback(s, crypto.NewAddressFromBytes(req.Address), req.PageParams)
	if err != nil {
		write(w, err, http.StatusBadRequest)
		return
	}
	write(w, p, http.StatusOK)
}
>>>>>>> f68773d6

	// Marshal and indent the payload
	bz, _ := json.MarshalIndent(payload, "", "  ")
	if _, err := w.Write(bz); err != nil {
		l := lib.LoggerI(nil) // TODO temporary fix
		l.Error(err.Error())
	}
}

// StringToCommittees converts a comma separated string of committees to uint64
func StringToCommittees(s string) (committees []uint64, error error) {
	// Do not convert a single int - a single int is an option for subsidy txn
	i, err := strconv.ParseUint(s, 10, 64)
	if err == nil {
		return []uint64{i}, nil
	}

	// Remove all spaces and split on comma
	commaSeparatedArr := strings.Split(strings.ReplaceAll(s, " ", ""), ",")
	if len(commaSeparatedArr) == 0 {
		return nil, lib.ErrStringToCommittee(s)
	}

	// Convert each element to uint64
	for _, c := range commaSeparatedArr {
		ui, e := strconv.ParseUint(c, 10, 64)
		if e != nil {
			return nil, e
		}
		committees = append(committees, ui)
	}
	return
}<|MERGE_RESOLUTION|>--- conflicted
+++ resolved
@@ -36,96 +36,9 @@
 	ContentType     = "Content-MessageType"
 	ApplicationJSON = "application/json; charset=utf-8"
 	localhost       = "localhost"
-<<<<<<< HEAD
 
 	walletStaticDir   = "web/wallet/out"
 	explorerStaticDir = "web/explorer/out"
-=======
-	colon           = ":"
-
-	VersionRouteName               = "version"
-	TxRouteName                    = "tx"
-	HeightRouteName                = "height"
-	AccountRouteName               = "account"
-	AccountsRouteName              = "accounts"
-	PoolRouteName                  = "pool"
-	PoolsRouteName                 = "pools"
-	ValidatorRouteName             = "validator"
-	ValidatorsRouteName            = "validators"
-	NonSignersRouteName            = "non-signers"
-	SupplyRouteName                = "supply"
-	ParamRouteName                 = "params"
-	FeeParamRouteName              = "fee-params"
-	GovParamRouteName              = "gov-params"
-	ConParamsRouteName             = "con-params"
-	ValParamRouteName              = "val-params"
-	StateRouteName                 = "state"
-	StateDiffRouteName             = "state-diff"
-	StateDiffGetRouteName          = "state-diff-get"
-	CertByHeightRouteName          = "cert-by-height"
-	BlocksRouteName                = "blocks"
-	BlockByHeightRouteName         = "block-by-height"
-	BlockByHashRouteName           = "block-by-hash"
-	TxsByHeightRouteName           = "txs-by-height"
-	TxsBySenderRouteName           = "txs-by-sender"
-	TxsByRecRouteName              = "txs-by-rec"
-	TxByHashRouteName              = "tx-by-hash"
-	PendingRouteName               = "pending"
-	FailedTxRouteName              = "failed-txs"
-	ProposalsRouteName             = "proposals"
-	PollRouteName                  = "poll"
-	CommitteeRouteName             = "committee"
-	CommitteeDataRouteName         = "committee-data"
-	CommitteesDataRouteName        = "committees-data"
-	SubsidizedCommitteesRouteName  = "subsidized-committees"
-	RetiredCommitteesRouteName     = "retired-committees"
-	OrderRouteName                 = "order"
-	OrdersRouteName                = "orders"
-	LastProposersRouteName         = "last-proposers"
-	IsValidDoubleSignerRouteName   = "valid-double-signer"
-	DoubleSignersRouteName         = "double-signers"
-	MinimumEvidenceHeightRouteName = "minimum-evidence-height"
-	LotteryRouteName               = "lottery"
-	RootChainInfoRouteName         = "root-chain-info"
-	ValidatorSetRouteName          = "validator-set"
-	CheckpointRouteName            = "checkpoint"
-	// debug
-	DebugBlockedRouteName = "blocked"
-	DebugHeapRouteName    = "heap"
-	DebugCPURouteName     = "cpu"
-	DebugRoutineRouteName = "routine"
-	// admin
-	KeystoreRouteName          = "keystore"
-	KeystoreNewKeyRouteName    = "keystore-new-key"
-	KeystoreImportRouteName    = "keystore-import"
-	KeystoreImportRawRouteName = "keystore-import-raw"
-	KeystoreDeleteRouteName    = "keystore-delete"
-	KeystoreGetRouteName       = "keystore-get"
-	TxSendRouteName            = "tx-send"
-	TxStakeRouteName           = "tx-stake"
-	TxUnstakeRouteName         = "tx-unstake"
-	TxEditStakeRouteName       = "tx-edit-stake"
-	TxPauseRouteName           = "tx-pause"
-	TxUnpauseRouteName         = "tx-unpause"
-	TxChangeParamRouteName     = "tx-change-param"
-	TxDAOTransferRouteName     = "tx-dao-transfer"
-	TxSubsidyRouteName         = "tx-subsidy"
-	TxCreateOrderRouteName     = "tx-create-order"
-	TxEditOrderRouteName       = "tx-edit-order"
-	TxDeleteOrderRouteName     = "tx-delete-order"
-	TxLockOrderRouteName       = "tx-lock-order"
-	TxCloseOrderRouteName      = "tx-close-order"
-	TxStartPollRouteName       = "tx-start-poll"
-	TxVotePollRouteName        = "tx-vote-poll"
-	ResourceUsageRouteName     = "resource-usage"
-	PeerInfoRouteName          = "peer-info"
-	ConsensusInfoRouteName     = "consensus-info"
-	PeerBookRouteName          = "peer-book"
-	ConfigRouteName            = "config"
-	LogsRouteName              = "logs"
-	AddVoteRouteName           = "add-vote"
-	DelVoteRouteName           = "del-vote"
->>>>>>> f68773d6
 )
 
 // Server represents a Canopy RPC server with configuration options.
@@ -142,107 +55,14 @@
 	// Mutex for Poll handler
 	pollMux *sync.RWMutex
 
-<<<<<<< HEAD
+	// RemoteCallbacks to the root chain rpc
+	remoteCallbacks *lib.RemoteCallbacks
+
 	logger lib.LoggerI
 }
 
 // NewServer constructs and returns a new Canopy RPC server
 func NewServer(controller *controller.Controller, config lib.Config, logger lib.LoggerI) *Server {
-=======
-var (
-	app             *controller.Controller
-	remoteCallbacks *lib.RemoteCallbacks
-	db              *badger.DB
-	conf            lib.Config
-	logger          lib.LoggerI
-
-	router = routes{
-		VersionRouteName:               {Method: http.MethodGet, Path: "/v1/", HandlerFunc: Version},
-		TxRouteName:                    {Method: http.MethodPost, Path: "/v1/tx", HandlerFunc: Transaction},
-		HeightRouteName:                {Method: http.MethodPost, Path: "/v1/query/height", HandlerFunc: Height},
-		AccountRouteName:               {Method: http.MethodPost, Path: "/v1/query/account", HandlerFunc: Account},
-		AccountsRouteName:              {Method: http.MethodPost, Path: "/v1/query/accounts", HandlerFunc: Accounts},
-		PoolRouteName:                  {Method: http.MethodPost, Path: "/v1/query/pool", HandlerFunc: Pool},
-		PoolsRouteName:                 {Method: http.MethodPost, Path: "/v1/query/pools", HandlerFunc: Pools},
-		ValidatorRouteName:             {Method: http.MethodPost, Path: "/v1/query/validator", HandlerFunc: Validator},
-		ValidatorsRouteName:            {Method: http.MethodPost, Path: "/v1/query/validators", HandlerFunc: Validators},
-		CommitteeRouteName:             {Method: http.MethodPost, Path: "/v1/query/committee", HandlerFunc: Committee},
-		CommitteeDataRouteName:         {Method: http.MethodPost, Path: "/v1/query/committee-data", HandlerFunc: CommitteeData},
-		CommitteesDataRouteName:        {Method: http.MethodPost, Path: "/v1/query/committees-data", HandlerFunc: CommitteesData},
-		SubsidizedCommitteesRouteName:  {Method: http.MethodPost, Path: "/v1/query/subsidized-committees", HandlerFunc: SubsidizedCommittees},
-		RetiredCommitteesRouteName:     {Method: http.MethodPost, Path: "/v1/query/retired-committees", HandlerFunc: RetiredCommittees},
-		NonSignersRouteName:            {Method: http.MethodPost, Path: "/v1/query/non-signers", HandlerFunc: NonSigners},
-		ParamRouteName:                 {Method: http.MethodPost, Path: "/v1/query/params", HandlerFunc: Params},
-		SupplyRouteName:                {Method: http.MethodPost, Path: "/v1/query/supply", HandlerFunc: Supply},
-		FeeParamRouteName:              {Method: http.MethodPost, Path: "/v1/query/fee-params", HandlerFunc: FeeParams},
-		GovParamRouteName:              {Method: http.MethodPost, Path: "/v1/query/gov-params", HandlerFunc: GovParams},
-		ConParamsRouteName:             {Method: http.MethodPost, Path: "/v1/query/con-params", HandlerFunc: ConParams},
-		ValParamRouteName:              {Method: http.MethodPost, Path: "/v1/query/val-params", HandlerFunc: ValParams},
-		StateRouteName:                 {Method: http.MethodGet, Path: "/v1/query/state", HandlerFunc: State},
-		StateDiffRouteName:             {Method: http.MethodPost, Path: "/v1/query/state-diff", HandlerFunc: StateDiff},
-		StateDiffGetRouteName:          {Method: http.MethodGet, Path: "/v1/query/state-diff", HandlerFunc: StateDiff},
-		CertByHeightRouteName:          {Method: http.MethodPost, Path: "/v1/query/cert-by-height", HandlerFunc: CertByHeight},
-		BlockByHeightRouteName:         {Method: http.MethodPost, Path: "/v1/query/block-by-height", HandlerFunc: BlockByHeight},
-		BlocksRouteName:                {Method: http.MethodPost, Path: "/v1/query/blocks", HandlerFunc: Blocks},
-		BlockByHashRouteName:           {Method: http.MethodPost, Path: "/v1/query/block-by-hash", HandlerFunc: BlockByHash},
-		TxsByHeightRouteName:           {Method: http.MethodPost, Path: "/v1/query/txs-by-height", HandlerFunc: TransactionsByHeight},
-		TxsBySenderRouteName:           {Method: http.MethodPost, Path: "/v1/query/txs-by-sender", HandlerFunc: TransactionsBySender},
-		TxsByRecRouteName:              {Method: http.MethodPost, Path: "/v1/query/txs-by-rec", HandlerFunc: TransactionsByRecipient},
-		TxByHashRouteName:              {Method: http.MethodPost, Path: "/v1/query/tx-by-hash", HandlerFunc: TransactionByHash},
-		OrderRouteName:                 {Method: http.MethodPost, Path: "/v1/query/order", HandlerFunc: Order},
-		OrdersRouteName:                {Method: http.MethodPost, Path: "/v1/query/orders", HandlerFunc: Orders},
-		LastProposersRouteName:         {Method: http.MethodPost, Path: "/v1/query/last-proposers", HandlerFunc: LastProposers},
-		IsValidDoubleSignerRouteName:   {Method: http.MethodPost, Path: "/v1/query/valid-double-signer", HandlerFunc: IsValidDoubleSigner},
-		DoubleSignersRouteName:         {Method: http.MethodPost, Path: "/v1/query/double-signers", HandlerFunc: DoubleSigners},
-		MinimumEvidenceHeightRouteName: {Method: http.MethodPost, Path: "/v1/query/minimum-evidence-height", HandlerFunc: MinimumEvidenceHeight},
-		LotteryRouteName:               {Method: http.MethodPost, Path: "/v1/query/lottery", HandlerFunc: Lottery},
-		PendingRouteName:               {Method: http.MethodPost, Path: "/v1/query/pending", HandlerFunc: Pending},
-		FailedTxRouteName:              {Method: http.MethodPost, Path: "/v1/query/failed-txs", HandlerFunc: FailedTxs},
-		ProposalsRouteName:             {Method: http.MethodGet, Path: "/v1/gov/proposals", HandlerFunc: Proposals},
-		PollRouteName:                  {Method: http.MethodGet, Path: "/v1/gov/poll", HandlerFunc: Poll},
-		RootChainInfoRouteName:         {Method: http.MethodPost, Path: "/v1/query/root-chain-info", HandlerFunc: RootChainInfo},
-		ValidatorSetRouteName:          {Method: http.MethodPost, Path: "/v1/query/validator-set", HandlerFunc: ValidatorSet},
-		CheckpointRouteName:            {Method: http.MethodPost, Path: "/v1/query/checkpoint", HandlerFunc: Checkpoint},
-		// debug
-		DebugBlockedRouteName: {Method: http.MethodPost, Path: "/debug/blocked", HandlerFunc: debugHandler(DebugBlockedRouteName)},
-		DebugHeapRouteName:    {Method: http.MethodPost, Path: "/debug/heap", HandlerFunc: debugHandler(DebugHeapRouteName)},
-		DebugCPURouteName:     {Method: http.MethodPost, Path: "/debug/cpu", HandlerFunc: debugHandler(DebugHeapRouteName)},
-		DebugRoutineRouteName: {Method: http.MethodPost, Path: "/debug/routine", HandlerFunc: debugHandler(DebugRoutineRouteName)},
-		// admin
-		KeystoreRouteName:          {Method: http.MethodGet, Path: "/v1/admin/keystore", HandlerFunc: Keystore, AdminOnly: true},
-		KeystoreNewKeyRouteName:    {Method: http.MethodPost, Path: "/v1/admin/keystore-new-key", HandlerFunc: KeystoreNewKey, AdminOnly: true},
-		KeystoreImportRouteName:    {Method: http.MethodPost, Path: "/v1/admin/keystore-import", HandlerFunc: KeystoreImport, AdminOnly: true},
-		KeystoreImportRawRouteName: {Method: http.MethodPost, Path: "/v1/admin/keystore-import-raw", HandlerFunc: KeystoreImportRaw, AdminOnly: true},
-		KeystoreDeleteRouteName:    {Method: http.MethodPost, Path: "/v1/admin/keystore-delete", HandlerFunc: KeystoreDelete, AdminOnly: true},
-		KeystoreGetRouteName:       {Method: http.MethodPost, Path: "/v1/admin/keystore-get", HandlerFunc: KeystoreGetKeyGroup, AdminOnly: true},
-		TxSendRouteName:            {Method: http.MethodPost, Path: "/v1/admin/tx-send", HandlerFunc: TransactionSend, AdminOnly: true},
-		TxStakeRouteName:           {Method: http.MethodPost, Path: "/v1/admin/tx-stake", HandlerFunc: TransactionStake, AdminOnly: true},
-		TxEditStakeRouteName:       {Method: http.MethodPost, Path: "/v1/admin/tx-edit-stake", HandlerFunc: TransactionEditStake, AdminOnly: true},
-		TxUnstakeRouteName:         {Method: http.MethodPost, Path: "/v1/admin/tx-unstake", HandlerFunc: TransactionUnstake, AdminOnly: true},
-		TxPauseRouteName:           {Method: http.MethodPost, Path: "/v1/admin/tx-pause", HandlerFunc: TransactionPause, AdminOnly: true},
-		TxUnpauseRouteName:         {Method: http.MethodPost, Path: "/v1/admin/tx-unpause", HandlerFunc: TransactionUnpause, AdminOnly: true},
-		TxChangeParamRouteName:     {Method: http.MethodPost, Path: "/v1/admin/tx-change-param", HandlerFunc: TransactionChangeParam, AdminOnly: true},
-		TxDAOTransferRouteName:     {Method: http.MethodPost, Path: "/v1/admin/tx-dao-transfer", HandlerFunc: TransactionDAOTransfer, AdminOnly: true},
-		TxCreateOrderRouteName:     {Method: http.MethodPost, Path: "/v1/admin/tx-create-order", HandlerFunc: TransactionCreateOrder, AdminOnly: true},
-		TxEditOrderRouteName:       {Method: http.MethodPost, Path: "/v1/admin/tx-edit-order", HandlerFunc: TransactionEditOrder, AdminOnly: true},
-		TxDeleteOrderRouteName:     {Method: http.MethodPost, Path: "/v1/admin/tx-delete-order", HandlerFunc: TransactionDeleteOrder, AdminOnly: true},
-		TxLockOrderRouteName:       {Method: http.MethodPost, Path: "/v1/admin/tx-lock-order", HandlerFunc: TransactionLockOrder, AdminOnly: true},
-		TxCloseOrderRouteName:      {Method: http.MethodPost, Path: "/v1/admin/tx-close-order", HandlerFunc: TransactionCloseOrder, AdminOnly: true},
-		TxSubsidyRouteName:         {Method: http.MethodPost, Path: "/v1/admin/subsidy", HandlerFunc: TransactionSubsidy, AdminOnly: true},
-		TxStartPollRouteName:       {Method: http.MethodPost, Path: "/v1/admin/tx-start-poll", HandlerFunc: TransactionStartPoll, AdminOnly: true},
-		TxVotePollRouteName:        {Method: http.MethodPost, Path: "/v1/admin/tx-vote-poll", HandlerFunc: TransactionVotePoll, AdminOnly: true},
-		ResourceUsageRouteName:     {Method: http.MethodGet, Path: "/v1/admin/resource-usage", HandlerFunc: ResourceUsage, AdminOnly: true},
-		PeerInfoRouteName:          {Method: http.MethodGet, Path: "/v1/admin/peer-info", HandlerFunc: PeerInfo, AdminOnly: true},
-		ConsensusInfoRouteName:     {Method: http.MethodGet, Path: "/v1/admin/consensus-info", HandlerFunc: ConsensusInfo, AdminOnly: true},
-		PeerBookRouteName:          {Method: http.MethodGet, Path: "/v1/admin/peer-book", HandlerFunc: PeerBook, AdminOnly: true},
-		ConfigRouteName:            {Method: http.MethodGet, Path: "/v1/admin/config", HandlerFunc: Config, AdminOnly: true},
-		LogsRouteName:              {Method: http.MethodGet, Path: "/v1/admin/log", HandlerFunc: logsHandler(), AdminOnly: true},
-		AddVoteRouteName:           {Method: http.MethodPost, Path: "/v1/gov/add-vote", HandlerFunc: AddVote, AdminOnly: true},
-		DelVoteRouteName:           {Method: http.MethodPost, Path: "/v1/gov/del-vote", HandlerFunc: DelVote, AdminOnly: true},
-	}
-)
->>>>>>> f68773d6
-
 	return &Server{
 		controller: controller,
 		config:     config,
@@ -350,7 +170,6 @@
 
 // pollRootChainInfo() retrieves information from the root-Chain required for consensus
 func (s *Server) pollRootChainInfo() {
-
 	// Track the root chain height
 	var rootChainHeight uint64
 
@@ -371,21 +190,13 @@
 				return
 			}
 			// get the remote callbacks for the root chain id
-<<<<<<< HEAD
-			rpcClient, err := s.RemoteCallbacks(consParams.RootChainId)
-=======
-			remoteCallbacks, err = RemoteCallbacks(consParams.RootChainId)
->>>>>>> f68773d6
+			s.remoteCallbacks, err = s.RemoteCallbacks(consParams.RootChainId)
 			if err != nil {
 				s.logger.Errorf("callbacks failed with err: %s")
 				return err
 			}
 			// query the base chain height
-<<<<<<< HEAD
-			height, err := rpcClient.Height()
-=======
-			height, err := remoteCallbacks.Height()
->>>>>>> f68773d6
+			height, err := s.remoteCallbacks.Height()
 			if err != nil {
 				s.logger.Errorf("GetRootChainHeight failed with err")
 				return err
@@ -399,15 +210,9 @@
 			// if a new height received
 			s.logger.Infof("New RootChain height %d detected!", rootChainHeight)
 			// execute the requests to get the base chain information
-<<<<<<< HEAD
 			for retry := lib.NewRetry(s.config.RootChainPollMS, 3); retry.WaitAndDoRetry(); {
 				// retrieve the root-Chain info
-				rootChainInfo, e := rpcClient.RootChainInfo(rootChainHeight, s.config.ChainId)
-=======
-			for retry := lib.NewRetry(conf.RootChainPollMS, 3); retry.WaitAndDoRetry(); {
-				// retrieve the root-chain info
-				rootChainInfo, e := remoteCallbacks.RootChainInfo(rootChainHeight, conf.ChainId)
->>>>>>> f68773d6
+				rootChainInfo, e := s.remoteCallbacks.RootChainInfo(rootChainHeight, s.config.ChainId)
 				if e == nil {
 					// update the controller with new root-Chain info
 					s.controller.UpdateRootChainInfo(rootChainInfo)
@@ -521,8 +326,8 @@
 		return err
 	}
 	// Apply the fee multiplier for buy orders
-	isLockorder := len(lockorder) == 1 && lockorder[0]
-	if isLockorder {
+	isLockOrder := len(lockorder) == 1 && lockorder[0]
+	if isLockOrder {
 		// Get governance params
 		params, e := state.GetParamsVal()
 		if e != nil {
@@ -675,914 +480,10 @@
 	return true
 }
 
-<<<<<<< HEAD
 // write marshaled payload to w
 func write(w http.ResponseWriter, payload interface{}, code int) {
 	w.Header().Set(ContentType, ApplicationJSON)
 	w.WriteHeader(code)
-=======
-func IsValidDoubleSigner(w http.ResponseWriter, r *http.Request, _ httprouter.Params) {
-	heightAndAddrIndexer(w, r, func(s lib.StoreI, h uint64, a lib.HexBytes) (interface{}, lib.ErrorI) {
-		// ensure the last quorum certificate doesn't expose any valid double signers that aren't yet indexed
-		qc, err := s.GetQCByHeight(s.Version() - 1)
-		if err != nil {
-			return nil, err
-		}
-		if qc.Results != nil && qc.Results.SlashRecipients != nil {
-			for _, ds := range qc.Results.SlashRecipients.DoubleSigners {
-				// get the public key from the address
-				pk, e := crypto.NewPublicKeyFromBytes(ds.Id)
-				if e != nil {
-					continue
-				}
-				// if contains height, return not valid signer
-				if bytes.Equal(pk.Address().Bytes(), a) && slices.Contains(ds.Heights, h) {
-					return false, nil
-				}
-			}
-		}
-		// check the indexer
-		return s.IsValidDoubleSigner(a, h)
-	})
-}
-
-func DoubleSigners(w http.ResponseWriter, r *http.Request, _ httprouter.Params) {
-	heightIndexer(w, r, func(s lib.StoreI, _ uint64, _ lib.PageParams) (interface{}, lib.ErrorI) {
-		return s.GetDoubleSigners()
-	})
-}
-
-func Params(w http.ResponseWriter, r *http.Request, _ httprouter.Params) {
-	heightParams(w, r, func(s *fsm.StateMachine) (interface{}, lib.ErrorI) { return s.GetParams() })
-}
-
-func FeeParams(w http.ResponseWriter, r *http.Request, _ httprouter.Params) {
-	heightParams(w, r, func(s *fsm.StateMachine) (any, lib.ErrorI) { return s.GetParamsFee() })
-}
-
-func ValParams(w http.ResponseWriter, r *http.Request, _ httprouter.Params) {
-	heightParams(w, r, func(s *fsm.StateMachine) (any, lib.ErrorI) { return s.GetParamsVal() })
-}
-
-func ConParams(w http.ResponseWriter, r *http.Request, _ httprouter.Params) {
-	heightParams(w, r, func(s *fsm.StateMachine) (any, lib.ErrorI) { return s.GetParamsCons() })
-}
-
-func GovParams(w http.ResponseWriter, r *http.Request, _ httprouter.Params) {
-	heightParams(w, r, func(s *fsm.StateMachine) (any, lib.ErrorI) { return s.GetParamsGov() })
-}
-
-func State(w http.ResponseWriter, r *http.Request, _ httprouter.Params) {
-	request := new(heightsRequest)
-	if err := r.ParseForm(); err != nil {
-		write(w, err, http.StatusBadRequest)
-		return
-	}
-	request.Height = parseUint64FromString(r.Form.Get("height"))
-	sm, ok := getStateMachineWithHeight(request.Height, w)
-	if !ok {
-		return
-	}
-	defer sm.Discard()
-	state, err := sm.ExportState()
-	if err != nil {
-		write(w, err, http.StatusBadRequest)
-		return
-	}
-	write(w, state, http.StatusOK)
-}
-
-func StateDiff(w http.ResponseWriter, r *http.Request, p httprouter.Params) {
-	sm1, sm2, opts, ok := getDoubleStateMachineFromHeightParams(w, r, p)
-	if !ok {
-		return
-	}
-	state1, e := sm1.ExportState()
-	if e != nil {
-		write(w, e.Error(), http.StatusInternalServerError)
-		return
-	}
-	state2, e := sm2.ExportState()
-	if e != nil {
-		write(w, e.Error(), http.StatusInternalServerError)
-		return
-	}
-	j1, _ := json.Marshal(state1)
-	j2, _ := json.Marshal(state2)
-	_, differ := jsondiff.Compare(j1, j2, opts)
-	if r.Method == http.MethodGet {
-		w.Header().Set("Content-Type", "text/html; charset=utf-8")
-		differ = "<pre>" + differ + "</pre>"
-	}
-	if _, err := w.Write([]byte(differ)); err != nil {
-		logger.Error(err.Error())
-	}
-}
-
-func Transaction(w http.ResponseWriter, r *http.Request, _ httprouter.Params) {
-	tx := new(lib.Transaction)
-	if ok := unmarshal(w, r, tx); !ok {
-		return
-	}
-	submitTx(w, tx)
-}
-
-func Keystore(w http.ResponseWriter, r *http.Request, _ httprouter.Params) {
-	keystore, err := crypto.NewKeystoreFromFile(conf.DataDirPath)
-	if err != nil {
-		write(w, err, http.StatusBadRequest)
-		return
-	}
-	write(w, keystore, http.StatusOK)
-}
-
-func KeystoreNewKey(w http.ResponseWriter, r *http.Request, _ httprouter.Params) {
-	keystoreHandler(w, r, func(k *crypto.Keystore, ptr *keystoreRequest) (any, error) {
-		pk, err := crypto.NewBLS12381PrivateKey()
-		if err != nil {
-			return nil, err
-		}
-		address, err := k.ImportRaw(pk.Bytes(), ptr.Password, crypto.ImportRawOpts{
-			Nickname: ptr.Nickname,
-		})
-		if err != nil {
-			return nil, err
-		}
-		return address, k.SaveToFile(conf.DataDirPath)
-	})
-}
-
-func KeystoreImport(w http.ResponseWriter, r *http.Request, _ httprouter.Params) {
-	keystoreHandler(w, r, func(k *crypto.Keystore, ptr *keystoreRequest) (any, error) {
-		if err := k.Import(&ptr.EncryptedPrivateKey, crypto.ImportOpts{
-			Address:  ptr.Address,
-			Nickname: ptr.Nickname,
-		}); err != nil {
-			return nil, err
-		}
-		return ptr.Address, k.SaveToFile(conf.DataDirPath)
-	})
-}
-
-func KeystoreImportRaw(w http.ResponseWriter, r *http.Request, _ httprouter.Params) {
-	keystoreHandler(w, r, func(k *crypto.Keystore, ptr *keystoreRequest) (any, error) {
-		address, err := k.ImportRaw(ptr.PrivateKey, ptr.Password, crypto.ImportRawOpts{
-			Nickname: ptr.Nickname,
-		})
-		if err != nil {
-			return nil, err
-		}
-		return address, k.SaveToFile(conf.DataDirPath)
-	})
-}
-
-func KeystoreDelete(w http.ResponseWriter, r *http.Request, _ httprouter.Params) {
-	keystoreHandler(w, r, func(k *crypto.Keystore, ptr *keystoreRequest) (any, error) {
-		k.DeleteKey(crypto.DeleteOpts{
-			Address:  ptr.Address,
-			Nickname: ptr.Nickname,
-		})
-		return ptr.Address, k.SaveToFile(conf.DataDirPath)
-	})
-}
-
-func KeystoreGetKeyGroup(w http.ResponseWriter, r *http.Request, _ httprouter.Params) {
-	keystoreHandler(w, r, func(k *crypto.Keystore, ptr *keystoreRequest) (any, error) {
-		return k.GetKeyGroup(ptr.Password, crypto.GetKeyGroupOpts{
-			Address:  ptr.Address,
-			Nickname: ptr.Nickname,
-		})
-	})
-}
-
-type txRequest struct {
-	Amount          uint64          `json:"amount"`
-	PubKey          string          `json:"pubKey"`
-	NetAddress      string          `json:"netAddress"`
-	Output          string          `json:"output"`
-	OpCode          string          `json:"opCode"`
-	Fee             uint64          `json:"fee"`
-	Delegate        bool            `json:"delegate"`
-	EarlyWithdrawal bool            `json:"earlyWithdrawal"`
-	Submit          bool            `json:"submit"`
-	ReceiveAmount   uint64          `json:"receiveAmount"`
-	ReceiveAddress  lib.HexBytes    `json:"receiveAddress"`
-	OrderId         uint64          `json:"orderId"`
-	Memo            string          `json:"memo"`
-	PollJSON        json.RawMessage `json:"pollJSON"`
-	PollApprove     bool            `json:"pollApprove"`
-	Signer          lib.HexBytes    `json:"signer"`
-	SignerNickname  string          `json:"signerNickname"`
-	addressRequest
-	nicknameRequest
-	passwordRequest
-	txChangeParamRequest
-	committeesRequest
-}
-
-type txChangeParamRequest struct {
-	ParamSpace string `json:"paramSpace"`
-	ParamKey   string `json:"paramKey"`
-	ParamValue string `json:"paramValue"`
-	StartBlock uint64 `json:"startBlock"`
-	EndBlock   uint64 `json:"endBlock"`
-}
-
-func TransactionSend(w http.ResponseWriter, r *http.Request, _ httprouter.Params) {
-	txHandler(w, r, func(p crypto.PrivateKeyI, ptr *txRequest) (lib.TransactionI, error) {
-		toAddress, err := crypto.NewAddressFromString(ptr.Output)
-		if err != nil {
-			return nil, err
-		}
-		if err = GetFeeFromState(w, ptr, types.MessageSendName); err != nil {
-			return nil, err
-		}
-		return types.NewSendTransaction(p, toAddress, ptr.Amount, conf.NetworkID, conf.ChainId, ptr.Fee, app.ChainHeight(), ptr.Memo)
-	})
-}
-
-func GetFeeFromState(w http.ResponseWriter, ptr *txRequest, messageName string, lockOrder ...bool) lib.ErrorI {
-	state, ok := getStateMachineWithHeight(0, w)
-	if !ok {
-		return ErrTimeMachine(fmt.Errorf("getStateMachineWithHeight failed"))
-	}
-	defer state.Discard()
-	minimumFee, err := state.GetFeeForMessageName(messageName)
-	if err != nil {
-		return err
-	}
-	if len(lockOrder) == 1 && lockOrder[0] == true {
-		params, e := state.GetParamsVal()
-		if e != nil {
-			return e
-		}
-		minimumFee *= params.LockOrderFeeMultiplier
-	}
-	if ptr.Fee == 0 {
-		ptr.Fee = minimumFee
-	}
-	if ptr.Fee < minimumFee {
-		return types.ErrTxFeeBelowStateLimit()
-	}
-	return nil
-}
-
-func TransactionStake(w http.ResponseWriter, r *http.Request, _ httprouter.Params) {
-	txHandler(w, r, func(p crypto.PrivateKeyI, ptr *txRequest) (lib.TransactionI, error) {
-		outputAddress, err := crypto.NewAddressFromString(ptr.Output)
-		if err != nil {
-			return nil, err
-		}
-		committees, err := StringToCommittees(ptr.Committees)
-		if err != nil {
-			return nil, err
-		}
-		pk, err := crypto.NewPublicKeyFromString(ptr.PubKey)
-		if err != nil {
-			return nil, err
-		}
-		if err = GetFeeFromState(w, ptr, types.MessageStakeName); err != nil {
-			return nil, err
-		}
-		return types.NewStakeTx(p, pk.Bytes(), outputAddress, ptr.NetAddress, committees, ptr.Amount, conf.NetworkID, conf.ChainId, ptr.Fee, app.ChainHeight(), ptr.Delegate, ptr.EarlyWithdrawal, ptr.Memo)
-	})
-}
-
-func TransactionEditStake(w http.ResponseWriter, r *http.Request, _ httprouter.Params) {
-	txHandler(w, r, func(p crypto.PrivateKeyI, ptr *txRequest) (lib.TransactionI, error) {
-		outputAddress, err := crypto.NewAddressFromString(ptr.Output)
-		if err != nil {
-			return nil, err
-		}
-		committees, err := StringToCommittees(ptr.Committees)
-		if err != nil {
-			return nil, err
-		}
-		if err = GetFeeFromState(w, ptr, types.MessageEditStakeName); err != nil {
-			return nil, err
-		}
-		return types.NewEditStakeTx(p, crypto.NewAddress(ptr.Address), outputAddress, ptr.NetAddress, committees, ptr.Amount, conf.NetworkID, conf.ChainId, ptr.Fee, app.ChainHeight(), ptr.EarlyWithdrawal, ptr.Memo)
-	})
-}
-
-func TransactionUnstake(w http.ResponseWriter, r *http.Request, _ httprouter.Params) {
-	txHandler(w, r, func(p crypto.PrivateKeyI, ptr *txRequest) (lib.TransactionI, error) {
-		if err := GetFeeFromState(w, ptr, types.MessageUnstakeName); err != nil {
-			return nil, err
-		}
-		return types.NewUnstakeTx(p, crypto.NewAddress(ptr.Address), conf.NetworkID, conf.ChainId, ptr.Fee, app.ChainHeight(), ptr.Memo)
-	})
-}
-
-func TransactionPause(w http.ResponseWriter, r *http.Request, _ httprouter.Params) {
-	txHandler(w, r, func(p crypto.PrivateKeyI, ptr *txRequest) (lib.TransactionI, error) {
-		if err := GetFeeFromState(w, ptr, types.MessagePauseName); err != nil {
-			return nil, err
-		}
-		return types.NewPauseTx(p, crypto.NewAddress(ptr.Address), conf.NetworkID, conf.ChainId, ptr.Fee, app.ChainHeight(), ptr.Memo)
-	})
-}
-
-func TransactionUnpause(w http.ResponseWriter, r *http.Request, _ httprouter.Params) {
-	txHandler(w, r, func(p crypto.PrivateKeyI, ptr *txRequest) (lib.TransactionI, error) {
-		if err := GetFeeFromState(w, ptr, types.MessageUnpauseName); err != nil {
-			return nil, err
-		}
-		return types.NewUnpauseTx(p, crypto.NewAddress(ptr.Address), conf.NetworkID, conf.ChainId, ptr.Fee, app.ChainHeight(), ptr.Memo)
-	})
-}
-
-func TransactionChangeParam(w http.ResponseWriter, r *http.Request, _ httprouter.Params) {
-	txHandler(w, r, func(p crypto.PrivateKeyI, ptr *txRequest) (lib.TransactionI, error) {
-		ptr.ParamSpace = types.FormatParamSpace(ptr.ParamSpace)
-		if err := GetFeeFromState(w, ptr, types.MessageChangeParameterName); err != nil {
-			return nil, err
-		}
-		if ptr.ParamKey == types.ParamProtocolVersion {
-			return types.NewChangeParamTxString(p, ptr.ParamSpace, ptr.ParamKey, ptr.ParamValue, ptr.StartBlock, ptr.EndBlock, conf.NetworkID, conf.ChainId, ptr.Fee, app.ChainHeight(), ptr.Memo)
-		}
-		paramValue, err := strconv.ParseUint(ptr.ParamValue, 10, 64)
-		if err != nil {
-			return nil, err
-		}
-		return types.NewChangeParamTxUint64(p, ptr.ParamSpace, ptr.ParamKey, paramValue, ptr.StartBlock, ptr.EndBlock, conf.NetworkID, conf.ChainId, ptr.Fee, app.ChainHeight(), ptr.Memo)
-	})
-}
-
-func TransactionDAOTransfer(w http.ResponseWriter, r *http.Request, _ httprouter.Params) {
-	txHandler(w, r, func(p crypto.PrivateKeyI, ptr *txRequest) (lib.TransactionI, error) {
-		if err := GetFeeFromState(w, ptr, types.MessageDAOTransferName); err != nil {
-			return nil, err
-		}
-		return types.NewDAOTransferTx(p, ptr.Amount, ptr.StartBlock, ptr.EndBlock, conf.NetworkID, conf.ChainId, ptr.Fee, app.ChainHeight(), ptr.Memo)
-	})
-}
-
-func TransactionSubsidy(w http.ResponseWriter, r *http.Request, _ httprouter.Params) {
-	txHandler(w, r, func(p crypto.PrivateKeyI, ptr *txRequest) (lib.TransactionI, error) {
-		chainId := uint64(0)
-		if c, err := StringToCommittees(ptr.Committees); err == nil {
-			chainId = c[0]
-		}
-		if err := GetFeeFromState(w, ptr, types.MessageSubsidyName); err != nil {
-			return nil, err
-		}
-		return types.NewSubsidyTx(p, ptr.Amount, chainId, ptr.OpCode, conf.NetworkID, conf.ChainId, ptr.Fee, app.ChainHeight(), ptr.Memo)
-	})
-}
-
-func TransactionCreateOrder(w http.ResponseWriter, r *http.Request, _ httprouter.Params) {
-	txHandler(w, r, func(p crypto.PrivateKeyI, ptr *txRequest) (lib.TransactionI, error) {
-		chainId := uint64(0)
-		if c, err := StringToCommittees(ptr.Committees); err == nil {
-			chainId = c[0]
-		}
-		if err := GetFeeFromState(w, ptr, types.MessageCreateOrderName); err != nil {
-			return nil, err
-		}
-		return types.NewCreateOrderTx(p, ptr.Amount, ptr.ReceiveAmount, chainId, ptr.ReceiveAddress, conf.NetworkID, conf.ChainId, ptr.Fee, app.ChainHeight(), ptr.Memo)
-	})
-}
-
-func TransactionEditOrder(w http.ResponseWriter, r *http.Request, _ httprouter.Params) {
-	txHandler(w, r, func(p crypto.PrivateKeyI, ptr *txRequest) (lib.TransactionI, error) {
-		chainId := uint64(0)
-		if c, err := StringToCommittees(ptr.Committees); err == nil {
-			chainId = c[0]
-		}
-		if err := GetFeeFromState(w, ptr, types.MessageEditOrderName); err != nil {
-			return nil, err
-		}
-		return types.NewEditOrderTx(p, ptr.OrderId, ptr.Amount, ptr.ReceiveAmount, chainId, ptr.ReceiveAddress, conf.NetworkID, conf.ChainId, ptr.Fee, app.ChainHeight(), ptr.Memo)
-	})
-}
-
-func TransactionDeleteOrder(w http.ResponseWriter, r *http.Request, _ httprouter.Params) {
-	txHandler(w, r, func(p crypto.PrivateKeyI, ptr *txRequest) (lib.TransactionI, error) {
-		chainId := uint64(0)
-		if c, err := StringToCommittees(ptr.Committees); err == nil {
-			chainId = c[0]
-		}
-		if err := GetFeeFromState(w, ptr, types.MessageDeleteOrderName); err != nil {
-			return nil, err
-		}
-		return types.NewDeleteOrderTx(p, ptr.OrderId, chainId, conf.NetworkID, conf.ChainId, ptr.Fee, app.ChainHeight(), ptr.Memo)
-	})
-}
-
-func TransactionLockOrder(w http.ResponseWriter, r *http.Request, _ httprouter.Params) {
-	txHandler(w, r, func(p crypto.PrivateKeyI, ptr *txRequest) (lib.TransactionI, error) {
-		if err := GetFeeFromState(w, ptr, types.MessageSendName, true); err != nil {
-			return nil, err
-		}
-		return types.NewLockOrderTx(p, lib.LockOrder{OrderId: ptr.OrderId, BuyerSendAddress: p.PublicKey().Address().Bytes(), BuyerReceiveAddress: ptr.ReceiveAddress}, conf.NetworkID, conf.ChainId, ptr.Fee, app.ChainHeight())
-	})
-}
-
-func TransactionCloseOrder(w http.ResponseWriter, r *http.Request, _ httprouter.Params) {
-	txHandler(w, r, func(p crypto.PrivateKeyI, ptr *txRequest) (lib.TransactionI, error) {
-		if err := GetFeeFromState(w, ptr, types.MessageSendName); err != nil {
-			return nil, err
-		}
-		state, ok := getStateMachineWithHeight(0, w)
-		if !ok {
-			return nil, ErrTimeMachine(fmt.Errorf("getStateMachineWithHeight failed"))
-		}
-		defer state.Discard()
-		if remoteCallbacks == nil {
-			return nil, ErrServerTimeout()
-		}
-		order, err := remoteCallbacks.Order(0, ptr.OrderId, conf.ChainId)
-		if err != nil {
-			return nil, err
-		}
-		// don't allow an order to pass that is less than 10 blocks of the lock deadline
-		if int64(order.BuyerChainDeadline)-int64(state.Height()) < 10 {
-			return nil, fmt.Errorf("too close to buyer chain deadline")
-		}
-		co := lib.CloseOrder{OrderId: ptr.OrderId, CloseOrder: true}
-		return types.NewCloseOrderTx(p, co, crypto.NewAddress(order.SellerReceiveAddress), order.RequestedAmount, conf.NetworkID, conf.ChainId, ptr.Fee, app.ChainHeight())
-	})
-}
-
-func TransactionStartPoll(w http.ResponseWriter, r *http.Request, _ httprouter.Params) {
-	txHandler(w, r, func(p crypto.PrivateKeyI, ptr *txRequest) (lib.TransactionI, error) {
-		if err := GetFeeFromState(w, ptr, types.MessageSendName); err != nil {
-			return nil, err
-		}
-		return types.NewStartPollTransaction(p, ptr.PollJSON, conf.NetworkID, conf.ChainId, ptr.Fee, app.ChainHeight())
-	})
-}
-
-func TransactionVotePoll(w http.ResponseWriter, r *http.Request, _ httprouter.Params) {
-	txHandler(w, r, func(p crypto.PrivateKeyI, ptr *txRequest) (lib.TransactionI, error) {
-		if err := GetFeeFromState(w, ptr, types.MessageSendName); err != nil {
-			return nil, err
-		}
-		return types.NewVotePollTransaction(p, ptr.PollJSON, ptr.PollApprove, conf.NetworkID, conf.ChainId, ptr.Fee, app.ChainHeight())
-	})
-}
-
-func ConsensusInfo(w http.ResponseWriter, r *http.Request, _ httprouter.Params) {
-	if err := r.ParseForm(); err != nil {
-		write(w, err, http.StatusBadRequest)
-		return
-	}
-	summary, err := app.ConsensusSummary()
-	if err != nil {
-		write(w, err, http.StatusInternalServerError)
-		return
-	}
-	w.Header().Set(ContentType, ApplicationJSON)
-	w.WriteHeader(http.StatusOK)
-	if _, e := w.Write(summary); e != nil {
-		logger.Error(e.Error())
-	}
-}
-
-func PeerInfo(w http.ResponseWriter, _ *http.Request, _ httprouter.Params) {
-	peers, numInbound, numOutbound := app.P2P.GetAllInfos()
-	write(w, &peerInfoResponse{
-		ID:          app.P2P.ID(),
-		NumPeers:    numInbound + numOutbound,
-		NumInbound:  numInbound,
-		NumOutbound: numOutbound,
-		Peers:       peers,
-	}, http.StatusOK)
-}
-
-func PeerBook(w http.ResponseWriter, _ *http.Request, _ httprouter.Params) {
-	write(w, app.P2P.GetBookPeers(), http.StatusOK)
-}
-
-func Config(w http.ResponseWriter, _ *http.Request, _ httprouter.Params) {
-	write(w, conf, http.StatusOK)
-}
-
-func FDCount(pid int32) (int, error) {
-	cmd := []string{"-a", "-n", "-P", "-p", strconv.Itoa(int(pid))}
-	out, err := Exec("lsof", cmd...)
-	if err != nil {
-		return 0, err
-	}
-	lines := strings.Split(string(out), "\n")
-	var ret []string
-	for _, l := range lines[1:] {
-		if len(l) == 0 {
-			continue
-		}
-		ret = append(ret, l)
-	}
-	return len(ret), nil
-}
-
-func Exec(name string, arg ...string) ([]byte, error) {
-	cmd := exec.Command(name, arg...)
-
-	var buf bytes.Buffer
-	cmd.Stdout = &buf
-	cmd.Stderr = &buf
-
-	if err := cmd.Start(); err != nil {
-		return buf.Bytes(), err
-	}
-
-	if err := cmd.Wait(); err != nil {
-		return buf.Bytes(), err
-	}
-
-	return buf.Bytes(), nil
-}
-
-func ResourceUsage(w http.ResponseWriter, _ *http.Request, _ httprouter.Params) {
-	pm, err := mem.VirtualMemory() // os memory
-	if err != nil {
-		write(w, err, http.StatusInternalServerError)
-		return
-	}
-	c, err := cpu.Times(false) // os cpu
-	if err != nil {
-		write(w, err, http.StatusInternalServerError)
-		return
-	}
-	cp, err := cpu.Percent(0, false) // os cpu percent
-	if err != nil {
-		write(w, err, http.StatusInternalServerError)
-		return
-	}
-	d, err := disk.Usage("/") // os disk
-	if err != nil {
-		write(w, err, http.StatusInternalServerError)
-		return
-	}
-	p, err := process.NewProcess(int32(os.Getpid()))
-	if err != nil {
-		write(w, err, http.StatusInternalServerError)
-		return
-	}
-	name, err := p.Name()
-	if err != nil {
-		write(w, err, http.StatusInternalServerError)
-		return
-	}
-	cpuPercent, err := p.CPUPercent()
-	if err != nil {
-		write(w, err, http.StatusInternalServerError)
-		return
-	}
-	ioCounters, err := net.IOCounters(false)
-	if err != nil {
-		write(w, err, http.StatusInternalServerError)
-		return
-	}
-	status, err := p.Status()
-	if err != nil {
-		write(w, err, http.StatusInternalServerError)
-		return
-	}
-	fds, err := FDCount(p.Pid)
-	if err != nil {
-		write(w, err, http.StatusInternalServerError)
-		return
-	}
-	numThreads, err := p.NumThreads()
-	if err != nil {
-		write(w, err, http.StatusInternalServerError)
-		return
-	}
-	memPercent, err := p.MemoryPercent()
-	if err != nil {
-		write(w, err, http.StatusInternalServerError)
-		return
-	}
-	utc, err := p.CreateTime()
-	if err != nil {
-		write(w, err, http.StatusInternalServerError)
-		return
-	}
-	write(w, resourceUsageResponse{
-		Process: ProcessResourceUsage{
-			Name:          name,
-			Status:        status[0],
-			CreateTime:    time.Unix(utc, 0).Format(time.RFC822),
-			FDCount:       uint64(fds),
-			ThreadCount:   uint64(numThreads),
-			MemoryPercent: float64(memPercent),
-			CPUPercent:    cpuPercent,
-		},
-		System: SystemResourceUsage{
-			TotalRAM:        pm.Total,
-			AvailableRAM:    pm.Available,
-			UsedRAM:         pm.Used,
-			UsedRAMPercent:  pm.UsedPercent,
-			FreeRAM:         pm.Free,
-			UsedCPUPercent:  cp[0],
-			UserCPU:         c[0].User,
-			SystemCPU:       c[0].System,
-			IdleCPU:         c[0].Idle,
-			TotalDisk:       d.Total,
-			UsedDisk:        d.Used,
-			UsedDiskPercent: d.UsedPercent,
-			FreeDisk:        d.Free,
-			ReceivedBytesIO: ioCounters[0].BytesRecv,
-			WrittenBytesIO:  ioCounters[0].BytesSent,
-		},
-	}, http.StatusOK)
-}
-
-// updatePollResults() updates the poll results based on the current token power
-func updatePollResults() {
-	for {
-		p := new(types.ActivePolls)
-		if err := func() (err error) {
-			if err = p.NewFromFile(conf.DataDirPath); err != nil {
-				return
-			}
-			sm, err := app.FSM.TimeMachine(0)
-			if err != nil {
-				return err
-			}
-			// cleanup old polls
-			p.Cleanup(sm.Height())
-			if err = p.SaveToFile(conf.DataDirPath); err != nil {
-				return
-			}
-			// convert the poll to a result
-			result, err := sm.PollsToResults(p)
-			if err != nil || len(result) == 0 {
-				return
-			}
-			// update the rpc accessible version
-			pollMux.Lock()
-			poll = result
-			pollMux.Unlock()
-			return
-		}(); err != nil {
-			logger.Error(err.Error())
-		}
-		time.Sleep(time.Second * 3)
-	}
-}
-
-func getAddressFromNickname(ptr *txRequest, keystore *crypto.Keystore) {
-	if len(ptr.Signer) == 0 && ptr.SignerNickname != "" {
-		addressString := keystore.NicknameMap[ptr.SignerNickname]
-		addressBytes, _ := hex.DecodeString(addressString)
-		ptr.Signer = addressBytes
-	}
-
-	if len(ptr.Address) == 0 && ptr.Nickname != "" {
-		addressString := keystore.NicknameMap[ptr.Nickname]
-		addressBytes, _ := hex.DecodeString(addressString)
-		ptr.Address = addressBytes
-	}
-}
-
-func txHandler(w http.ResponseWriter, r *http.Request, callback func(privateKey crypto.PrivateKeyI, ptr *txRequest) (lib.TransactionI, error)) {
-	ptr := new(txRequest)
-	if ok := unmarshal(w, r, ptr); !ok {
-		return
-	}
-	keystore, ok := newKeystore(w)
-	if !ok {
-		return
-	}
-	getAddressFromNickname(ptr, keystore)
-
-	signer := ptr.Signer
-	if len(signer) == 0 {
-		signer = ptr.Address
-	}
-	signerPrivateKey, err := keystore.GetKey(signer, ptr.Password)
-	if err != nil {
-		write(w, err, http.StatusBadRequest)
-		return
-	}
-	operatorPrivateKey, err := keystore.GetKey(ptr.Address, ptr.Password)
-	if err != nil {
-		write(w, err, http.StatusBadRequest)
-		return
-	}
-	ptr.PubKey = operatorPrivateKey.PublicKey().String()
-	p, err := callback(signerPrivateKey, ptr)
-	if err != nil {
-		write(w, err, http.StatusBadRequest)
-		return
-	}
-	if ptr.Submit {
-		submitTx(w, p)
-	} else {
-		bz, e := lib.MarshalJSONIndent(p)
-		if e != nil {
-			write(w, e, http.StatusBadRequest)
-			return
-		}
-		if _, err = w.Write(bz); err != nil {
-			logger.Error(err.Error())
-			return
-		}
-	}
-}
-
-func keystoreHandler(w http.ResponseWriter, r *http.Request, callback func(keystore *crypto.Keystore, ptr *keystoreRequest) (any, error)) {
-	keystore, ok := newKeystore(w)
-	if !ok {
-		return
-	}
-	ptr := new(keystoreRequest)
-	if ok = unmarshal(w, r, ptr); !ok {
-		return
-	}
-	p, err := callback(keystore, ptr)
-	if err != nil {
-		write(w, err, http.StatusBadRequest)
-		return
-	}
-	write(w, p, http.StatusOK)
-}
-
-func heightAndAddressParams(w http.ResponseWriter, r *http.Request, callback func(*fsm.StateMachine, lib.HexBytes) (any, lib.ErrorI)) {
-	req := new(heightAndAddressRequest)
-	state, ok := getStateMachineFromHeightParams(w, r, req)
-	if !ok {
-		return
-	}
-	if req.Address == nil {
-		write(w, types.ErrAddressEmpty(), http.StatusBadRequest)
-		return
-	}
-	p, err := callback(state, req.Address)
-	if err != nil {
-		write(w, err, http.StatusBadRequest)
-		return
-	}
-	write(w, p, http.StatusOK)
-}
-
-func heightAndIdParams(w http.ResponseWriter, r *http.Request, callback func(*fsm.StateMachine, uint64) (any, lib.ErrorI)) {
-	req := new(heightAndIdRequest)
-	state, ok := getStateMachineFromHeightParams(w, r, req)
-	if !ok {
-		return
-	}
-	p, err := callback(state, req.ID)
-	if err != nil {
-		write(w, err, http.StatusBadRequest)
-		return
-	}
-	write(w, p, http.StatusOK)
-}
-
-func orderParams(w http.ResponseWriter, r *http.Request, callback func(s *fsm.StateMachine, request *orderRequest) (any, lib.ErrorI)) {
-	req := new(orderRequest)
-	state, ok := getStateMachineFromHeightParams(w, r, req)
-	if !ok {
-		return
-	}
-	p, err := callback(state, req)
-	if err != nil {
-		write(w, err, http.StatusBadRequest)
-		return
-	}
-	write(w, p, http.StatusOK)
-}
-
-func heightParams(w http.ResponseWriter, r *http.Request, callback func(s *fsm.StateMachine) (any, lib.ErrorI)) {
-	req := new(heightRequest)
-	state, ok := getStateMachineFromHeightParams(w, r, req)
-	if !ok {
-		return
-	}
-	p, err := callback(state)
-	if err != nil {
-		write(w, err, http.StatusBadRequest)
-		return
-	}
-	write(w, p, http.StatusOK)
-}
-
-func heightPaginated(w http.ResponseWriter, r *http.Request, callback func(s *fsm.StateMachine, p *paginatedHeightRequest) (any, lib.ErrorI)) {
-	req := new(paginatedHeightRequest)
-	state, ok := getStateMachineFromHeightParams(w, r, req)
-	if !ok {
-		return
-	}
-	p, err := callback(state, req)
-	if err != nil {
-		write(w, err, http.StatusBadRequest)
-		return
-	}
-	write(w, p, http.StatusOK)
-}
-
-func heightIndexer(w http.ResponseWriter, r *http.Request, callback func(s lib.StoreI, h uint64, p lib.PageParams) (any, lib.ErrorI)) {
-	req := new(paginatedHeightRequest)
-	if ok := unmarshal(w, r, req); !ok {
-		return
-	}
-	s, ok := setupStore(w)
-	if !ok {
-		return
-	}
-	defer s.Discard()
-	if req.Height == 0 {
-		req.Height = s.Version() - 1
-	}
-	p, err := callback(s, req.Height, req.PageParams)
-	if err != nil {
-		write(w, err, http.StatusBadRequest)
-		return
-	}
-	write(w, p, http.StatusOK)
-}
-
-func heightAndAddrIndexer(w http.ResponseWriter, r *http.Request, callback func(s lib.StoreI, h uint64, address lib.HexBytes) (any, lib.ErrorI)) {
-	req := new(heightAndAddressRequest)
-	if ok := unmarshal(w, r, req); !ok {
-		return
-	}
-	s, ok := setupStore(w)
-	if !ok {
-		return
-	}
-	defer s.Discard()
-	if req.Height == 0 {
-		req.Height = s.Version() - 1
-	}
-	p, err := callback(s, req.Height, req.Address)
-	if err != nil {
-		write(w, err, http.StatusBadRequest)
-		return
-	}
-	write(w, p, http.StatusOK)
-}
-
-func heightAndIdIndexer(w http.ResponseWriter, r *http.Request, callback func(s lib.StoreI, h, id uint64) (any, lib.ErrorI)) {
-	req := new(heightAndIdRequest)
-	if ok := unmarshal(w, r, req); !ok {
-		return
-	}
-	s, ok := setupStore(w)
-	if !ok {
-		return
-	}
-	defer s.Discard()
-	if req.Height == 0 {
-		req.Height = s.Version() - 1
-	}
-	p, err := callback(s, req.Height, req.ID)
-	if err != nil {
-		write(w, err, http.StatusBadRequest)
-		return
-	}
-	write(w, p, http.StatusOK)
-}
-
-func hashIndexer(w http.ResponseWriter, r *http.Request, callback func(s lib.StoreI, h lib.HexBytes) (any, lib.ErrorI)) {
-	req := new(hashRequest)
-	if ok := unmarshal(w, r, req); !ok {
-		return
-	}
-	s, ok := setupStore(w)
-	if !ok {
-		return
-	}
-	defer s.Discard()
-	bz, err := lib.StringToBytes(req.Hash)
-	if err != nil {
-		write(w, err, http.StatusBadRequest)
-		return
-	}
-	p, err := callback(s, bz)
-	if err != nil {
-		write(w, err, http.StatusBadRequest)
-		return
-	}
-	write(w, p, http.StatusOK)
-}
-
-func addrIndexer(w http.ResponseWriter, r *http.Request, callback func(s lib.StoreI, a crypto.AddressI, p lib.PageParams) (any, lib.ErrorI)) {
-	req := new(paginatedAddressRequest)
-	if ok := unmarshal(w, r, req); !ok {
-		return
-	}
-	s, ok := setupStore(w)
-	if !ok {
-		return
-	}
-	defer s.Discard()
-	if req.Address == nil {
-		write(w, types.ErrAddressEmpty(), http.StatusBadRequest)
-		return
-	}
-	p, err := callback(s, crypto.NewAddressFromBytes(req.Address), req.PageParams)
-	if err != nil {
-		write(w, err, http.StatusBadRequest)
-		return
-	}
-	write(w, p, http.StatusOK)
-}
->>>>>>> f68773d6
 
 	// Marshal and indent the payload
 	bz, _ := json.MarshalIndent(payload, "", "  ")
