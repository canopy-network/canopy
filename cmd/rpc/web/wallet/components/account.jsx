import {
    KeystoreGet,
    KeystoreImport,
    KeystoreNew,
    TxLockOrder,
    TxCloseOrder,
    TxCreateOrder,
    TxDeleteOrder,
    TxEditOrder,
    TxEditStake,
    TxPause,
    TxSend,
    TxStake,
    TxUnpause,
    TxUnstake,
} from "@/components/api";
import FormInputs from "@/components/form_inputs";
import {
    copy,
    downloadJSON,
    formatNumber,
    getFormInputs,
    numberFromCommas,
    objEmpty,
    onFormSubmit,
    renderToast,
    retryWithDelay,
    toCNPY,
    toUCNPY,
    withTooltip,
} from "@/components/util";
import {KeystoreContext} from "@/pages";
import {
    LockIcon,
    CopyIcon,
    EditOrderIcon,
    EditStakeIcon,
    DeleteOrderIcon,
    PauseIcon,
    UnpauseIcon,
    SendIcon,
    StakeIcon,
    SwapIcon,
    UnstakeIcon, CloseIcon,
} from "@/components/svg_icons";
<<<<<<< HEAD
import { useContext, useEffect, useRef, useState } from "react";
import { Button, Card, Col, Form, Modal, Row, Spinner, Table } from "react-bootstrap";
=======
import {useContext, useEffect, useRef, useState} from "react";
import JsonView from "@uiw/react-json-view";
import {Button, Card, Col, Form, Modal, Row, Spinner, Table} from "react-bootstrap";
>>>>>>> a3372d2e
import Alert from "react-bootstrap/Alert";
import Truncate from "react-truncate-inside";
import CanaJSON from "@/components/canaJSON";

function Keystore() {
    const keystore = useContext(KeystoreContext);
    return keystore;
}

// transactionButtons defines the icons for the transactions
const transactionButtons = [
    {title: "SEND", name: "send", src: SendIcon},
    {title: "STAKE", name: "stake", src: StakeIcon},
    {title: "EDIT", name: "edit-stake", src: EditStakeIcon},
    {title: "UNSTAKE", name: "unstake", src: UnstakeIcon},
    {title: "PAUSE", name: "pause", src: PauseIcon},
    {title: "PLAY", name: "unpause", src: UnpauseIcon},
    {title: "SWAP", name: "create_order", src: SwapIcon},
    {title: "LOCK", name: "lock_order", src: LockIcon},
    {title: "CLOSE", name: "close_order", src: CloseIcon},
    {title: "REPRICE", name: "edit_order", src: EditOrderIcon},
    {title: "VOID", name: "delete_order", src: DeleteOrderIcon},
];

// Accounts() returns the main component of this file
export default function Accounts({keygroup, account, validator, setActiveKey}) {
    const ks = Keystore();
    const ksRef = useRef(ks);

    const [state, setState] = useState({
            showModal: false,
            txType: "send",
            txResult: {},
            showSubmit: true,
            showPKModal: false,
            showPKImportModal: false,
            showNewModal: false,
            pk: {},
            toast: "",
            showSpinner: false,
            showAlert: false,
            alertMsg: "",
            primaryColor: "",
            greyColor: "",
        }),
        acc = account.account;

<<<<<<< HEAD
  const stateRef = useRef(state);
  const [buttonVariant, setButtonVariant] = useState('outline-dark');
  const [JsonViewVariant, setJsonViewVariant] = useState('json-dark');

  // Using a standalone useEffect here to isolate the color states 
  useEffect(() => {
    // Check data-bs-theme on mount
    const currentTheme = document.documentElement.getAttribute('data-bs-theme');
    
    if (currentTheme === 'dark') {
      setButtonVariant('outline-light');
      setJsonViewVariant('json-dark');
    } else {
      setButtonVariant('outline-dark');
      setJsonViewVariant('json-light');
    }
  }, [document.documentElement.getAttribute('data-bs-theme')]);
=======
    const stateRef = useRef(state);
    const [_, setButtonVariant] = useState("outline-dark");
    const [JsonViewVariant, setJsonViewVariant] = useState("darkTheme");

    // Using a standalone useEffect here to isolate the color states
    useEffect(() => {
        // Check data-bs-theme on mount
        const currentTheme = document.documentElement.getAttribute("data-bs-theme");

        if (currentTheme === "dark") {
            setButtonVariant("outline-light");
            setJsonViewVariant("lightTheme");
        } else {
            setButtonVariant("outline-dark");
            setJsonViewVariant("darkTheme");
        }
    }, []);

    useEffect(() => {
        // Ensure document is available
        const rootStyles = getComputedStyle(document.documentElement);
        const primaryColor = rootStyles.getPropertyValue("--primary-color").trim();
        const greyColor = rootStyles.getPropertyValue("--grey-color").trim();
>>>>>>> a3372d2e

  useEffect(() => {
    // Ensure document is available
    const rootStyles = getComputedStyle(document.documentElement);
    const primaryColor = rootStyles.getPropertyValue("--primary-color").trim();
    const greyColor = rootStyles.getPropertyValue("--grey-color").trim();

    ksRef.current = ks;
    stateRef.current = state;

    // Update state with colors
    setState((prevState) => ({
      ...prevState,
      primaryColor,
      greyColor,
    }));
  }, []);

    // resetState() resets the state back to its initial
    function resetState() {
        setState({
            ...state,
            pk: {},
            txResult: {},
            showSubmit: true,
            showModal: false,
            showPKModal: false,
            showNewModal: false,
            showPKImportModal: false,
        });
    }

    // onFormFieldChange() handles the form input change callback
    function onFormFieldChange(key, value, newValue) {
        if (key === "sender") {
            setActiveKey(Object.keys(ks).findIndex((v) => v === value));
        }
    }

    // showModal() makes the modal visible
    function showModal(t) {
        setState({...state, showModal: true, txType: t});
    }

    // getAccountType() returns the type of validator account (custodial / non-custodial)
    function getAccountType() {
        return Object.keys(validator).length === 0 || validator.address === validator.output
            ? "CUSTODIAL"
            : "NON-CUSTODIAL";
    }

    // getValidatorAmount() returns the formatted staked amount of the validator
    function getValidatorAmount() {
        return validator.stakedAmount == null ? "0.00" : formatNumber(validator.stakedAmount);
    }

    // getStakedStatus() returns the staking status of the validator
    function getStakedStatus() {
        switch (true) {
            case !validator.address:
                return "UNSTAKED";
            case validator.unstakingHeight !== 0:
                return "UNSTAKING";
            case validator.maxPausedHeight !== 0:
                return "PAUSED";
            case validator.delegate:
                return "DELEGATING";
            default:
                return "STAKED";
        }
    }

    // setActivePrivateKey() sets the active key to the newly added privte key if it is successfully imported
    function setActivePrivateKey(nickname, closeModal) {
        const resetState = () =>
            setState({...stateRef.current, showSpinner: false, ...(closeModal && {[closeModal]: false})});

        retryWithDelay(
            () => {
                let idx = Object.keys(ksRef.current).findIndex((k) => k === nickname);
                if (idx >= 0) {
                    setActiveKey(idx);
                    resetState();
                } else {
                    throw new Error("failed to find key");
                }
            },
            resetState,
            10,
            1000,
            false,
        );
    }

    // onPKFormSubmit() handles the submission of the private key form and updates the state with the retrieved key
    function onPKFormSubmit(e) {
        onFormSubmit(state, e, ks, (r) =>
            KeystoreGet(r.sender, r.password, r.nickname).then((r) => {
                setState({...state, showSubmit: Object.keys(state.txResult).length === 0, pk: r});
            }),
        );
    }

    // onNewPKFormSubmit() handles the submission of the new private key form and updates the state with the generated key
    function onNewPKFormSubmit(e) {
        onFormSubmit(state, e, ks, (r) =>
            KeystoreNew(r.password, r.nickname).then((r) => {
                setState({...state, showSubmit: Object.keys(state.txResult).length === 0, pk: r});
                setActivePrivateKey(r.nickname);
            }),
        );
    }

    // onImportOrGenerateSubmit() handles the submission of either the import or generate form and updates the state accordingly
    function onImportOrGenerateSubmit(e) {
        onFormSubmit(state, e, ks, (r) => {
            if (r.private_key) {
                void KeystoreImport(r.private_key, r.password, r.nickname).then((_) => {
                    setState({...state, showSpinner: true});
                    setActivePrivateKey(r.nickname, "showPKImportModal");
                });
            } else {
                void KeystoreNew(r.password, r.nickname).then((_) => {
                    setState({...state, showSpinner: true});
                    setActivePrivateKey(r.nickname, "showPKImportModal");
                });
            }
        });
    }

    // onTxFormSubmit() handles transaction form submissions based on transaction type
    function onTxFormSubmit(e) {
        onFormSubmit(state, e, ks, (r) => {
            const submit = Object.keys(state.txResult).length !== 0;
            // Mapping transaction types to their respective functions

            const amount = toUCNPY(numberFromCommas(r.amount));
            const fee = r.fee ? toUCNPY(numberFromCommas(r.fee)) : 0;
            const receiveAmount = toUCNPY(numberFromCommas(r.receiveAmount));

            const txMap = {
                send: () => TxSend(r.sender, r.recipient, amount, r.memo, fee, r.password, submit),
                stake: () =>
                    TxStake(
                        r.sender,
                        r.pubKey,
                        r.committees,
                        r.net_address,
                        amount,
                        r.delegate,
                        r.earlyWithdrawal,
                        r.output,
                        r.signer,
                        r.memo,
                        fee,
                        r.password,
                        submit,
                    ),
                "edit-stake": () =>
                    TxEditStake(
                        r.sender,
                        r.committees,
                        r.net_address,
                        amount,
                        r.earlyWithdrawal,
                        r.output,
                        r.signer,
                        r.memo,
                        fee,
                        r.password,
                        submit,
                    ),
                unstake: () => TxUnstake(r.sender, r.signer, r.memo, fee, r.password, submit),
                pause: () => TxPause(r.sender, r.signer, r.memo, fee, r.password, submit),
                unpause: () => TxUnpause(r.sender, r.signer, r.memo, fee, r.password, submit),
                create_order: () =>
                    TxCreateOrder(
                        r.sender,
                        r.chainId,
                        amount,
                        receiveAmount,
                        r.receiveAddress,
                        r.memo,
                        fee,
                        r.password,
                        submit,
                    ),
                close_order: () =>
                    TxCloseOrder(r.sender, numberFromCommas(r.orderId), fee, r.password, submit),
                lock_order: () =>
                    TxLockOrder(r.sender, r.receiveAddress, numberFromCommas(r.orderId), fee, r.password, submit),
                edit_order: () =>
                    TxEditOrder(
                        r.sender,
                        r.chainId,
                        numberFromCommas(r.orderId),
                        amount,
                        receiveAmount,
                        r.receiveAddress,
                        r.memo,
                        fee,
                        r.password,
                        submit,
                    ),
                delete_order: () => TxDeleteOrder(r.sender, r.chainId, r.orderId, r.memo, fee, r.password, submit),
            };

            const txFunction = txMap[state.txType];
            if (txFunction) {
                setState({...state, showAlert: false});
                txFunction()
                    .then((result) => {
                        setState({...state, showSubmit: !submit, txResult: result, showAlert: false});
                    })
                    .catch((e) => {
                        setState({
                            ...state,
                            showAlert: true,
                            alertMsg: "Transaction failed. Please verify the fields and try again.",
                        });
                    });
            }
        });
    }

    // if no private key is preset
    if (!keygroup || Object.keys(keygroup).length === 0 || !account.account) {
        return (
            <RenderModal
                show={true}
                title={"UPLOAD PRIVATE OR CREATE KEY"}
                txType={"pass-nickname-and-pk"}
                onFormSub={onImportOrGenerateSubmit}
                keyGroup={null}
                account={null}
                validator={null}
                onHide={null}
                btnType={"import-or-generate"}
                setState={setState}
                state={state}
                closeOnClick={resetState}
                keystore={ks}
                JsonViewVariant={JsonViewVariant}
                onFormFieldChange={onFormFieldChange}
            />
        );
    }
    // return the main component
    return (
        <div className="content-container">
            <span id="balance">{formatNumber(acc.amount)}</span>
            <span style={{fontFamily: "var(--font-heading)", fontWeight: "500", color: state.primaryColor}}>
                {" CNPY"}
            </span>
            <br/>
            <hr/>
            <br/>
            <RenderModal
                show={state.showModal}
                title={state.txType}
                txType={state.txType}
                onFormSub={onTxFormSubmit}
                keyGroup={keygroup}
                account={acc}
                validator={validator}
                onHide={resetState}
                setState={setState}
                state={state}
                closeOnClick={resetState}
                keystore={ks}
                showAlert={state.showAlert}
                alertMsg={state.alertMsg}
                JsonViewVariant={JsonViewVariant}
                onFormFieldChange={onFormFieldChange}
            />
            {transactionButtons.map((v, i) => (
                <RenderActionButton key={i} v={v} i={i} showModal={showModal}/>
            ))}
            <Row className="account-summary-container">
                {[
                    {title: "Account Type", info: getAccountType()},
                    {title: "Stake Amount", info: getValidatorAmount(), after: " cnpy"},
                    {title: "Staked Status", info: getStakedStatus()},
                ].map((v, i) => (
                    <RenderAccountInfo key={i} v={v} i={i} color={state.primaryColor}/>
                ))}
            </Row>
            <br/>
            <br/>
            {[
                {title: "Nickname", info: keygroup.keyNickname},
                {title: "Address", info: keygroup.keyAddress},
                {title: "Public Key", info: keygroup.publicKey},
            ].map((v, i) => (
                <KeyDetail key={i} title={v.title} info={v.info} state={state} setState={setState}/>
            ))}
            <br/>
            <RenderTransactions account={account} state={state} setState={setState}/>
            {renderToast(state, setState)}
            <RenderModal
                show={state.showPKModal}
                title={"Private Key"}
                txType={"pass-and-addr"}
                onFormSub={onPKFormSubmit}
                keyGroup={keygroup}
                account={acc}
                validator={null}
                onHide={resetState}
                setState={setState}
                state={state}
                closeOnClick={resetState}
                btnType={"reveal-pk"}
                keystore={ks}
                onFormFieldChange={onFormFieldChange}
            />
            <RenderModal
                show={state.showPKImportModal}
                title={"Private Key"}
                txType={"pass-nickname-and-pk"}
                onFormSub={onImportOrGenerateSubmit}
                keyGroup={keygroup}
                account={acc}
                validator={null}
                onHide={resetState}
                setState={setState}
                state={state}
                closeOnClick={resetState}
                btnType={"import-pk"}
                keystore={ks}
                onFormFieldChange={onFormFieldChange}
            />
            <RenderModal
                show={state.showNewModal}
                title={"Private Key"}
                txType={"pass-and-nickname"}
                onFormSub={onNewPKFormSubmit}
                keyGroup={null}
                account={null}
                validator={null}
                onHide={resetState}
                setState={setState}
                state={state}
                closeOnClick={resetState}
                btnType={"new-pk"}
                keystore={ks}
                onFormFieldChange={onFormFieldChange}
            />
            <Button
                id="pk-button"
                variant="outline-secondary"
                onClick={() => setState({...state, showNewModal: true})}
            >
                New Private Key
            </Button>
            <Button
                id="import-pk-button"
                variant="outline-secondary"
                onClick={() => setState({...state, showPKImportModal: true})}
            >
                Import Private Key
            </Button>
            <Button
                id="reveal-pk-button"
                variant="outline-danger"
                onClick={() => setState({...state, showPKModal: true})}
            >
                Reveal Private Key
            </Button>
            <Button
                id="import-pk-button"
                variant="outline-secondary"
                onClick={() => {
                    downloadJSON(ks, "keystore");
                }}
            >
                Download Keys
            </Button>
        </div>
    );
}

// renderKeyDetail() creates a clickable summary info box with a copy functionality
function KeyDetail({i, title, info, state, setState}) {
    return (
        <div key={i} className="account-summary-info" onClick={() => copy(state, setState, info)}>
            <span className="account-summary-info-title">{title}</span>
            <div className="account-summary-info-content-container">
                <div className="account-summary-info-content">
                    <Truncate text={info}/>
                </div>
                <CopyIcon/>
            </div>
        </div>
    );
}

<<<<<<< HEAD
=======
// JSONViewer() returns a raw JSON viewer based on the state of pk and txResult
function JSONViewer({state, setState, JsonViewVariant}) {
    const isEmptyPK = objEmpty(state.pk);
    const isEmptyTxRes = objEmpty(state.txResult);

    if (isEmptyPK && isEmptyTxRes) return <></>;
    return (
        <JsonView
            onCopied={(text) => {
                copy(state, setState, text, "copied to keyboard!");
            }}
            value={isEmptyPK ? {result: state.txResult} : {result: state.pk}}
            shortenTextAfterLength={100}
            displayDataTypes={false}
            theme={JsonViewVariant}
        />
    );
}

>>>>>>> a3372d2e
// AccSumTabCol() returns an account summary table column
function AccSumTabCol({detail, i, state, setState}) {
  return withTooltip(
    <td onClick={() => copy(state, setState, detail)}>
      <CopyIcon/>
      <div className="account-summary-info-table-column">
        <Truncate text={detail}/>
      </div>
    </td>,
    detail,
    i,
    "top",
  );
}

// SubmitBtn() renders a transaction submit button with customizable text, variant, and id
function SubmitBtn({text, variant = "outline-secondary", id = "pk-button"}) {
    return (
        <Button id={id} variant={variant} type="submit">
            {text}
        </Button>
    );
}

// CloseBtn() renders a modal close button with a default onClick function
function CloseBtn({onClick}) {
    return (
        <Button variant="secondary" onClick={onClick}>
            Close
        </Button>
    );
}

// RenderButtons() returns buttons based on the specified type
function RenderButtons({type, state, closeOnClick}) {
    switch (type) {
        case "import-or-generate":
            return <SubmitBtn text="Import or Generate Key"/>;
        case "import-pk":
            return (
                <>
                    <SubmitBtn text="Import Key" variant="outline-danger"/>
                    <CloseBtn onClick={closeOnClick}/>
                </>
            );
        case "new-pk":
            return (
                <>
                    <SubmitBtn text="Generate New Key"/>
                    <CloseBtn onClick={closeOnClick}/>
                </>
            );
        case "reveal-pk":
            return (
                <>
                    <SubmitBtn text="Get Private Key" variant="outline-danger"/>
                    <CloseBtn onClick={closeOnClick}/>
                </>
            );
        default:
            if (Object.keys(state.txResult).length === 0) {
                return (
                    <>
                        <SubmitBtn text={"Generate Transaction"}/>
                        <CloseBtn onClick={closeOnClick}/>
                    </>
                );
            } else {
                const s = state.showSubmit ? <SubmitBtn text="Submit Transaction" variant="outline-secondary"/> : <></>;
                return (
                    <>
                        {s}
                        {<CloseBtn onClick={closeOnClick}/>}
                    </>
                );
            }
    }
}

// RenderModal() returns the transaction modal
function RenderModal({
<<<<<<< HEAD
  show,
  title,
  txType,
  onFormSub,
  keyGroup,
  account,
  validator,
  onHide,
  btnType,
  setState,
  state,
  closeOnClick,
  keystore,
  showAlert = false,
  alertMsg,
  JsonViewVariant,
}) {
  return (
    <Modal show={show} size="lg" onHide={onHide}>
      <Form onSubmit={onFormSub}>
        <Modal.Header>
          <Modal.Title className="modal-title">{title}</Modal.Title>
        </Modal.Header>
        <Modal.Body className="modal-body">
          <FormInputs
            keygroup={keyGroup}
            fields={getFormInputs(txType, keyGroup, account, validator, keystore).map((formInput) => {
              let input = Object.assign({}, formInput);
              if (input.label === "sender") {
                input.options.sort((a, b) => {
                  if (a === account.nickname) return -1;
                  if (b === account.nickname) return 1;
                  return 0;
                });
              }
              return input;
            })}
            account={account}
            show={show}
            validator={validator}
          />
          {showAlert && <Alert variant={"danger"}>{alertMsg}</Alert>}
          <CanaJSON state={state} setState={setState} JsonViewVariant={JsonViewVariant} />
          <Spinner style={{ display: state.showSpinner ? "block" : "none", margin: "0 auto" }} />
        </Modal.Body>

        <Modal.Footer>
          <RenderButtons type={btnType} state={state} closeOnClick={closeOnClick} />
        </Modal.Footer>
      </Form>
    </Modal>
  );
=======
                         show,
                         title,
                         txType,
                         onFormSub,
                         keyGroup,
                         account,
                         validator,
                         onHide,
                         btnType,
                         setState,
                         state,
                         closeOnClick,
                         keystore,
                         showAlert = false,
                         alertMsg,
                         JsonViewVariant,
                         onFormFieldChange,
                     }) {
    return (
        <Modal show={show} size="lg" onHide={onHide}>
            <Form onSubmit={onFormSub}>
                <Modal.Header>
                    <Modal.Title className="modal-title">{title}</Modal.Title>
                </Modal.Header>
                <Modal.Body className="modal-body">
                    <FormInputs
                        keygroup={keyGroup}
                        fields={getFormInputs(txType, keyGroup, account, validator, keystore).map((formInput) => {
                            let input = Object.assign({}, formInput);
                            if (input.label === "sender") {
                                input.options.sort((a, b) => {
                                    if (a === account.nickname) return -1;
                                    if (b === account.nickname) return 1;
                                    return 0;
                                });
                            }
                            return input;
                        })}
                        account={account}
                        show={show}
                        validator={validator}
                        onFieldChange={onFormFieldChange}
                    />
                    {showAlert && <Alert variant={"danger"}>{alertMsg}</Alert>}
                    <JSONViewer state={state} setState={setState} JsonViewVariant={JsonViewVariant}/>
                    <Spinner style={{display: state.showSpinner ? "block" : "none", margin: "0 auto"}}/>
                </Modal.Body>

                <Modal.Footer>
                    <RenderButtons type={btnType} state={state} closeOnClick={closeOnClick}/>
                </Modal.Footer>
            </Form>
        </Modal>
    );
>>>>>>> a3372d2e
}

// RenderActionButton() creates a button with an SVG and title, triggering a modal on click
function RenderActionButton({v, i, showModal}) {
    const IconComponent = v.src;

    if (!IconComponent) {
        return null; // Or a placeholder if the SVG isn't found
    }

    return (
        <div key={i} className="send-receive-button-container" onClick={() => showModal(v.name)}>
            <IconComponent className="icon-button"/>
            <br/>
            <span className="action-button-title">{v.title}</span>
        </div>
    );
}

// RenderAccountInfo() generates a card displaying account summary details
function RenderAccountInfo({v, i}, color) {
    return (
        <Col key={i}>
            <Card className="account-summary-container-card">
                <Card.Header style={{fontWeight: "100"}}>{v.title}</Card.Header>
                <Card.Body style={{padding: "10px"}}>
                    <Card.Title style={{fontWeight: "500", fontSize: "14px"}}>
                        {v.info}
                        <span style={{fontSize: "10px", color: color}}>{v.after}</span>
                    </Card.Title>
                </Card.Body>
            </Card>
        </Col>
    );
}

// RenderTransactions() displays a table of recent transactions based on account data
function RenderTransactions({account, state, setState}) {
    return account.combined.length === 0 ? null : (
        <div className="recent-transactions-table">
            <span class="table-label">RECENT TRANSACTIONS</span>
            <Table className="table-fixed" bordered hover style={{marginTop: "10px"}}>
                <thead>
                <tr>
                    {["Height", "Amount", "Recipient", "Type", "Hash", "Status"].map((k, i) => (
                        <th key={i}>{k}</th>
                    ))}
                </tr>
                </thead>
                <tbody>
                {account.combined.slice(0, 5).map((v, i) => (
                    <tr key={i}>
                        <td>{v.height || "N/A"}</td>
                        <td>
                            {toCNPY(v.transaction.msg.amount) || toCNPY(v.transaction.msg.amountForSale) || "N/A"}
                        </td>
                        <AccSumTabCol
                            detail={v.recipient ?? v.sender ?? v.address}
                            i={i}
                            state={state}
                            setState={setState}
                        />
                        <td>{v.messageType || v.transaction.type}</td>
                        <AccSumTabCol detail={v.txHash} i={i + 1} state={state} setState={setState}/>
                        <td>{v.status ?? ""}</td>
                    </tr>
                ))}
                </tbody>
            </Table>
        </div>
    );
}<|MERGE_RESOLUTION|>--- conflicted
+++ resolved
@@ -43,14 +43,8 @@
     SwapIcon,
     UnstakeIcon, CloseIcon,
 } from "@/components/svg_icons";
-<<<<<<< HEAD
-import { useContext, useEffect, useRef, useState } from "react";
-import { Button, Card, Col, Form, Modal, Row, Spinner, Table } from "react-bootstrap";
-=======
 import {useContext, useEffect, useRef, useState} from "react";
-import JsonView from "@uiw/react-json-view";
 import {Button, Card, Col, Form, Modal, Row, Spinner, Table} from "react-bootstrap";
->>>>>>> a3372d2e
 import Alert from "react-bootstrap/Alert";
 import Truncate from "react-truncate-inside";
 import CanaJSON from "@/components/canaJSON";
@@ -98,7 +92,6 @@
         }),
         acc = account.account;
 
-<<<<<<< HEAD
   const stateRef = useRef(state);
   const [buttonVariant, setButtonVariant] = useState('outline-dark');
   const [JsonViewVariant, setJsonViewVariant] = useState('json-dark');
@@ -116,31 +109,6 @@
       setJsonViewVariant('json-light');
     }
   }, [document.documentElement.getAttribute('data-bs-theme')]);
-=======
-    const stateRef = useRef(state);
-    const [_, setButtonVariant] = useState("outline-dark");
-    const [JsonViewVariant, setJsonViewVariant] = useState("darkTheme");
-
-    // Using a standalone useEffect here to isolate the color states
-    useEffect(() => {
-        // Check data-bs-theme on mount
-        const currentTheme = document.documentElement.getAttribute("data-bs-theme");
-
-        if (currentTheme === "dark") {
-            setButtonVariant("outline-light");
-            setJsonViewVariant("lightTheme");
-        } else {
-            setButtonVariant("outline-dark");
-            setJsonViewVariant("darkTheme");
-        }
-    }, []);
-
-    useEffect(() => {
-        // Ensure document is available
-        const rootStyles = getComputedStyle(document.documentElement);
-        const primaryColor = rootStyles.getPropertyValue("--primary-color").trim();
-        const greyColor = rootStyles.getPropertyValue("--grey-color").trim();
->>>>>>> a3372d2e
 
   useEffect(() => {
     // Ensure document is available
@@ -537,28 +505,6 @@
     );
 }
 
-<<<<<<< HEAD
-=======
-// JSONViewer() returns a raw JSON viewer based on the state of pk and txResult
-function JSONViewer({state, setState, JsonViewVariant}) {
-    const isEmptyPK = objEmpty(state.pk);
-    const isEmptyTxRes = objEmpty(state.txResult);
-
-    if (isEmptyPK && isEmptyTxRes) return <></>;
-    return (
-        <JsonView
-            onCopied={(text) => {
-                copy(state, setState, text, "copied to keyboard!");
-            }}
-            value={isEmptyPK ? {result: state.txResult} : {result: state.pk}}
-            shortenTextAfterLength={100}
-            displayDataTypes={false}
-            theme={JsonViewVariant}
-        />
-    );
-}
-
->>>>>>> a3372d2e
 // AccSumTabCol() returns an account summary table column
 function AccSumTabCol({detail, i, state, setState}) {
   return withTooltip(
@@ -640,7 +586,6 @@
 
 // RenderModal() returns the transaction modal
 function RenderModal({
-<<<<<<< HEAD
   show,
   title,
   txType,
@@ -657,6 +602,7 @@
   showAlert = false,
   alertMsg,
   JsonViewVariant,
+  onFormFieldChange,
 }) {
   return (
     <Modal show={show} size="lg" onHide={onHide}>
@@ -681,6 +627,7 @@
             account={account}
             show={show}
             validator={validator}
+            onFieldChange={onFormFieldChange}
           />
           {showAlert && <Alert variant={"danger"}>{alertMsg}</Alert>}
           <CanaJSON state={state} setState={setState} JsonViewVariant={JsonViewVariant} />
@@ -693,62 +640,6 @@
       </Form>
     </Modal>
   );
-=======
-                         show,
-                         title,
-                         txType,
-                         onFormSub,
-                         keyGroup,
-                         account,
-                         validator,
-                         onHide,
-                         btnType,
-                         setState,
-                         state,
-                         closeOnClick,
-                         keystore,
-                         showAlert = false,
-                         alertMsg,
-                         JsonViewVariant,
-                         onFormFieldChange,
-                     }) {
-    return (
-        <Modal show={show} size="lg" onHide={onHide}>
-            <Form onSubmit={onFormSub}>
-                <Modal.Header>
-                    <Modal.Title className="modal-title">{title}</Modal.Title>
-                </Modal.Header>
-                <Modal.Body className="modal-body">
-                    <FormInputs
-                        keygroup={keyGroup}
-                        fields={getFormInputs(txType, keyGroup, account, validator, keystore).map((formInput) => {
-                            let input = Object.assign({}, formInput);
-                            if (input.label === "sender") {
-                                input.options.sort((a, b) => {
-                                    if (a === account.nickname) return -1;
-                                    if (b === account.nickname) return 1;
-                                    return 0;
-                                });
-                            }
-                            return input;
-                        })}
-                        account={account}
-                        show={show}
-                        validator={validator}
-                        onFieldChange={onFormFieldChange}
-                    />
-                    {showAlert && <Alert variant={"danger"}>{alertMsg}</Alert>}
-                    <JSONViewer state={state} setState={setState} JsonViewVariant={JsonViewVariant}/>
-                    <Spinner style={{display: state.showSpinner ? "block" : "none", margin: "0 auto"}}/>
-                </Modal.Body>
-
-                <Modal.Footer>
-                    <RenderButtons type={btnType} state={state} closeOnClick={closeOnClick}/>
-                </Modal.Footer>
-            </Form>
-        </Modal>
-    );
->>>>>>> a3372d2e
 }
 
 // RenderActionButton() creates a button with an SVG and title, triggering a modal on click
