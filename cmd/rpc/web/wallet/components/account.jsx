--- conflicted
+++ resolved
@@ -65,11 +65,8 @@
       pk: {},
       toast: "",
       showSpinner: false,
-<<<<<<< HEAD
       primaryColor: "",
       greyColor: "",
-=======
->>>>>>> 52a64100
     }),
     acc = account.account;
 
