import Navigation from "@/components/navbar";
<<<<<<< HEAD
import { AccountWithTxs, Keystore, Validator } from "@/components/api";
import { createContext, useEffect, useState } from "react";
=======
import { AccountWithTxs, Height, Keystore, Validator } from "@/components/api";
import { useEffect, useState } from "react";
>>>>>>> ca56c1e7
import Accounts from "@/components/account";
import Dashboard from "@/components/dashboard";
import Governance from "@/components/governance";
import { Spinner } from "react-bootstrap";

export const KeystoreContext = createContext()

export default function Home() {
  const [state, setState] = useState({ navIdx: 0, keystore: null, keyIdx: 0, account: {}, validator: {}, height: 0 });
  const setNavIdx = (i) => setState({ ...state, navIdx: i });

  function queryAPI(i = state.keyIdx) {
    Keystore().then((ks) => {
<<<<<<< HEAD
      if (Object.keys(ks.addressMap).length === 0) {
        console.warn("mergedKS is empty. No data to query.");
        setState({ ...state, keystore: {}, account: {}, validator: {} }); // Handle empty case
        return
      }

      const mergedKS = Object.entries(ks.addressMap).reduce((acc, [address, details]) => {
        const key = details.keyNickname || address;
        acc[key] = details;
        return acc;
      }, {});

      Promise.all([AccountWithTxs(0, mergedKS[Object.keys(mergedKS)[i]].keyAddress, 0), Validator(0, mergedKS[Object.keys(mergedKS)[i]].keyAddress)]).then((r) => {
        setState({ ...state, keyIdx: i, keystore: mergedKS, account: r[0], validator: r[1] });
=======
      Promise.all([AccountWithTxs(0, Object.keys(ks)[i], 0), Validator(0, Object.keys(ks)[i]), Height()]).then((r) => {
        setState({ ...state, keyIdx: i, keystore: ks, account: r[0], validator: r[1], height: r[2] });
>>>>>>> ca56c1e7
      });
    });
  }

  useEffect(() => {
    const i = setInterval(() => {
      queryAPI();
    }, 4000);
    return () => clearInterval(i);
  });

  if (state.keystore === null) {
    queryAPI();
    return <Spinner id="spinner" />;
  }
  return (
    <KeystoreContext.Provider value={state.keystore}>
      <>
        <div id="container">
          <Navigation {...state} setActiveKey={queryAPI} setNavIdx={setNavIdx} />
          <div id="pageContent">
            {(() => {
              if (state.navIdx === 0) {
                return <Accounts keygroup={Object.values(state.keystore)[state.keyIdx]} {...state} />;
              } else if (state.navIdx === 1) {
                return <Governance keygroup={Object.values(state.keystore)[state.keyIdx]} {...state} />;
              } else {
                return <Dashboard />;
              }
            })()}
          </div>
        </div>
      </>
    </KeystoreContext.Provider>
  );
}

// export { KeystoreContext };<|MERGE_RESOLUTION|>--- conflicted
+++ resolved
@@ -1,11 +1,6 @@
 import Navigation from "@/components/navbar";
-<<<<<<< HEAD
 import { AccountWithTxs, Keystore, Validator } from "@/components/api";
 import { createContext, useEffect, useState } from "react";
-=======
-import { AccountWithTxs, Height, Keystore, Validator } from "@/components/api";
-import { useEffect, useState } from "react";
->>>>>>> ca56c1e7
 import Accounts from "@/components/account";
 import Dashboard from "@/components/dashboard";
 import Governance from "@/components/governance";
@@ -19,7 +14,6 @@
 
   function queryAPI(i = state.keyIdx) {
     Keystore().then((ks) => {
-<<<<<<< HEAD
       if (Object.keys(ks.addressMap).length === 0) {
         console.warn("mergedKS is empty. No data to query.");
         setState({ ...state, keystore: {}, account: {}, validator: {} }); // Handle empty case
@@ -33,11 +27,7 @@
       }, {});
 
       Promise.all([AccountWithTxs(0, mergedKS[Object.keys(mergedKS)[i]].keyAddress, 0), Validator(0, mergedKS[Object.keys(mergedKS)[i]].keyAddress)]).then((r) => {
-        setState({ ...state, keyIdx: i, keystore: mergedKS, account: r[0], validator: r[1] });
-=======
-      Promise.all([AccountWithTxs(0, Object.keys(ks)[i], 0), Validator(0, Object.keys(ks)[i]), Height()]).then((r) => {
-        setState({ ...state, keyIdx: i, keystore: ks, account: r[0], validator: r[1], height: r[2] });
->>>>>>> ca56c1e7
+        setState({ ...state, keyIdx: i, keystore: mergedKS, account: r[0], validator: r[1], height: r[2] });
       });
     });
   }
@@ -73,6 +63,4 @@
       </>
     </KeystoreContext.Provider>
   );
-}
-
-// export { KeystoreContext };+}