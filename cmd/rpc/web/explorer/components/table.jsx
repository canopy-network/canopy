import { Table } from "react-bootstrap";
import Truncate from "react-truncate-inside";
import {
  cpyObj,
  convertIfTime,
  convertTime,
  isHex,
  isNumber,
  pagination,
  upperCaseAndRepUnderscore,
  convertTx,
  toCNPY,
  formatLocaleNumber,
  defaultNetAddress,
} from "@/components/util";

// convertValue() converts the value based on its key and handles different types
function convertValue(k, v, openModal, rowData) {
  // Skip the _rawData field completely - it should never be rendered
  if (k === "_rawData") return null;
  
  if (k === "Id" || k === "Data") return v;
  if (k === "publicKey") return <Truncate text={v} />;
<<<<<<< HEAD
  if (k === "netAddress") return <span className="net-address">{v}</span>;
  if (k === "BatchType" && rowData && rowData._rawData) {
    // Make BatchType field clickable for DexBatch data
    return (
      <a href="#" onClick={() => openModal(rowData._rawData)} style={{ cursor: "pointer" }}>
        {v}
      </a>
    );
  }
  if (k === "ReceiptHash" && v && v !== "null") {
    return <Truncate text={v} />;
  }
=======
  if (k === "netAddress") return <span className="net-address">{v || defaultNetAddress}</span>;
>>>>>>> b711ace7
  if (isHex(v) || k === "height") {
    const content = isNumber(v) ? v : <Truncate text={v} />;
    return (
      <a href="#" onClick={() => openModal(v)} style={{ cursor: "pointer" }}>
        {content}
      </a>
    );
  }
  if (k.includes("time")) return convertTime(v);
  if (isNumber(v)) return formatLocaleNumber(v, 0, 6);
  return convertIfTime(k, v);
}

// convertTransaction() converts a transaction item into a display object
export function convertTransaction(v) {
  let value = Object.assign({}, v);
  delete value.transaction;
  return convertTx(value);
}

// sortData() sorts table data by a given column and direction
function sortData(data, column, direction) {
  if (!column) return data;
  return [...data].sort((a, b) => {
    const aValue = a[column];
    const bValue = b[column];
    if (aValue < bValue) return direction === "asc" ? -1 : 1;
    if (aValue > bValue) return direction === "asc" ? 1 : -1;
    return 0;
  });
}

// filterData() filters table data based on the filterText
function filterData(data, filterText) {
  if (!filterText) return data;
  return data.filter((row) =>
    Object.values(row).some((value) => value?.toString().toLowerCase().includes(filterText.toLowerCase())),
  );
}

// convertBlock() processes block header, removing specific fields for table
function convertBlock(v) {
  let {
    lastQuorumCertificate,
    nextValidatorRoot,
    stateRoot,
    transactionRoot,
    validatorRoot,
    lastBlockHash,
    networkID,
    totalVDFIterations,
    vdf,
    ...value
  } = cpyObj(v.blockHeader);
  value.numTxs = "numTxs" in v.blockHeader ? v.blockHeader.numTxs : "0";
  value.totalTxs = "totalTxs" in v.blockHeader ? v.blockHeader.totalTxs : "0";
  return JSON.parse(JSON.stringify(value, ["height", "hash", "time", "numTxs", "totalTxs", "proposerAddress"], 4));
}

// convertValidator() processes validator details, converting uCNPY values to CNPY
function convertValidator(v) {
  let value = Object.assign({}, v);
  value.stakedAmount = toCNPY(value.stakedAmount);
  value.committees = value.committees.join(",");
  return value;
}

// converAccount() processes account details, converting uCNPY values to CNPY
function convertAccount(v) {
  let value = Object.assign({}, v);
  value.amount = toCNPY(value.amount);
  return value;
}

// convertParams() processes different consensus parameters for table structure
function convertGovernanceParams(v) {
  if (!v.consensus) return ["0"];
  let value = cpyObj(v);
  let toCNPYParams = [
    "sendFee",
    "stakeFee",
    "editStakeFee",
    "unstakeFee",
    "pauseFee",
    "unpauseFee",
    "changeParameterFee",
    "daoTransferFee",
    "subsidyFee",
    "createOrderFee",
    "editOrderFee",
    "deleteOrderFee",
    "minimumOrderSize",
  ];
  return ["consensus", "validator", "fee", "governance"].flatMap((space) =>
    Object.entries(value[space] || {}).map(([k, v]) => ({
      ParamName: k,
      ParamValue: toCNPYParams.includes(k) ? toCNPY(v) : v,
      ParamSpace: space,
    })),
  );
}

// convertOrder() transforms order details into a table-compatible convert
function convertOrder(v) {
  const exchangeRate = v.requestedAmount / v.amountForSale;
  return {
    Id: v.id ?? "error",
    Chain: v.committee,
    Data: v.data,
    AmountForSale: toCNPY(v.amountForSale),
    Rate: exchangeRate.toFixed(2),
    RequestedAmount: toCNPY(v.requestedAmount),
    SellerReceiveAddress: v.sellerReceiveAddress,
    SellersSendAddress: v.sellersSendAddress,
    BuyerSendAddress: v.buyerSendAddress,
    Status: "buyerReceiveAddress" in v ? "Reserved" : "Open",
    BuyerReceiveAddress: v.buyerReceiveAddress,
    BuyerChainDeadline: v.buyerChainDeadline,
  };
}

// convertDexBatch() transforms dex batch details into table-compatible format
function convertDexBatch(v, nextBatch) {
  const batchData = {
    ReceiptHash: v.receiptHash || v.receipt_hash || "null",
    Orders: v.orders?.length || 0,
    Deposits: v.deposits?.length || 0,
    Withdraws: v.withdraws?.length || 0,
    PoolSize: toCNPY(v.pool_size || v.poolSize || 0),
    TotalPoolPoints: formatLocaleNumber(v.total_pool_points || v.totalPoolPoints || 0, 0, 6),
    LockedHeight: v.locked_height || v.lockedHeight || "null",
    Receipts: v.receipts?.length || 0,
  };
  // Store the original batch data for modal display
  batchData._rawData = v;
  batchData._nextBatch = nextBatch;
  return batchData;
}

// convertCommitteeSupply() calculates supply percentage for table display
function convertCommitteeSupply(v, total) {
  const percent = 100 * (v.amount / total);
  return {
    Chain: v.id,
    stake_cut: `${percent}%`,
    total_restake: toCNPY(v.amount),
  };
}

// getHeader() returns the appropriate header for the table based on the object type
function getHeader(v) {
  if (v.type === "tx-results-page") return "Transactions";
  if (v.type === "pending-results-page") return "Pending";
  if (v.type === "block-results-page") return "Blocks";
  if (v.type === "accounts") return "Accounts";
  if (v.type === "validators") return "Validators";
  if ("consensus" in v) return "Governance";
  if ("committeeStaked" in v) return "Committees";
  if ("Committee" in v || "committee" in v) return "Dex Batches";
  return "Sell Orders";
}

// getTableBody() determines the body of the table based on the provided object type
function getTableBody(v) {
  let empty = [{ Results: "null" }];
  if ("consensus" in v) return convertGovernanceParams(v);
  if ("committeeStaked" in v) return v.committeeStaked.map((item) => convertCommitteeSupply(item, v.staked));
  if ("Committee" in v || "committee" in v) {
    // Create two rows: one for locked batch and one for next batch
    const lockedBatch = convertDexBatch(v, v.nextBatch);
    const nextBatch = v.nextBatch ? {
      ...convertDexBatch(v.nextBatch, null),
      _isNextBatch: true,
      _rawData: v.nextBatch
    } : {
      ReceiptHash: "No next batch",
      Orders: 0,
      Deposits: 0,
      Withdraws: 0,
      PoolSize: "0 CNPY",
      TotalPoolPoints: "0",
      LockedHeight: "null",
      Receipts: 0,
      _isNextBatch: true,
      _rawData: null
    };
    
    return [
      { BatchType: "Locked", ...lockedBatch },
      { BatchType: "Next", ...nextBatch }
    ];
  }
  if (!v.hasOwnProperty("type"))
    return v[0]?.orders?.filter((order) => order.sellersSendAddress).map(convertOrder) || empty;
  if (v.results === null) return empty;
  const converters = {
    "tx-results-page": convertTransaction,
    "pending-results-page": convertTransaction,
    "block-results-page": convertBlock,
    accounts: convertAccount,
    // validators: (item) => item,
    validators: convertValidator,
  };
  let results = v.results.map(converters[v.type] || (() => []));
  return results.length === 0 ? empty : results;
}

// DTable() renders the main data table with sorting, filtering, and pagination
export default function DTable(props) {
  const { filterText, sortColumn, sortDirection, category, committee, tableData, tableLoading } = props.state;
  const sortedData = sortData(filterData(getTableBody(tableData), filterText), sortColumn, sortDirection);
  return (
    <div className="data-table">
      <div className="data-table-content">
        {category === 6 && (
          <input
            type="number"
            value={committee}
            min="1"
            onChange={(e) => e.target.value && props.selectTable(6, 0, Number(e.target.value))}
            className="chain-table mb-3"
            style={{ backgroundImage: 'url("./chain.png")' }}
          />
        )}
        {category === 8 && (
          <input
            type="number"
            value={committee}
            min="1"
            onChange={(e) => e.target.value && props.selectTable(8, 0, Number(e.target.value))}
            className="chain-table mb-3"
            placeholder="Committee ID"
          />
        )}
        <input
          type="text"
          value={filterText}
          onChange={(e) => props.setState({ ...props.state, filterText: e.target.value })}
          className="search-table mb-3"
          style={{ backgroundImage: 'url("./filter.png")' }}
        />
        <h5 className="data-table-head">{getHeader(tableData)}</h5>
      </div>

      <Table
        responsive
        bordered
        hover
        size="sm"
        className="table"
        style={{ opacity: tableLoading ? 0.6 : 1, transition: "opacity 0.2s" }}
      >
        <thead>
          <tr>
            {Object.keys(getTableBody(tableData)[0]).filter(k => !k.startsWith('_')).map((s, i) => (
              <th
                key={i}
                className="table-head"
                onClick={() => {
                  if (!tableLoading) {
                    const direction = sortColumn === s && sortDirection === "asc" ? "desc" : "asc";
                    props.setState({ ...props.state, sortColumn: s, sortDirection: direction });
                  }
                }}
                style={{ cursor: tableLoading ? "wait" : "pointer" }}
              >
                {upperCaseAndRepUnderscore(s)}
                {sortColumn === s && (sortDirection === "asc" ? " ↑" : " ↓")}
              </th>
            ))}
          </tr>
        </thead>
        <tbody>
          {sortedData.map((val, idx) => (
            <tr key={idx}>
<<<<<<< HEAD
              {Object.keys(val).filter(k => !k.startsWith('_')).map((k, i) => (
                <td key={i} className={k === 'Id' ? 'large-table-col' : k === 'netAddress' ? 'net-address-col' : 'table-col'}>
                  {convertValue(k, val[k], props.openModal, val)}
=======
              {Object.keys(val).map((k, i) => (
                <td
                  key={i}
                  className={k === "Id" ? "large-table-col" : k === "netAddress" ? "net-address-col" : "table-col"}
                >
                  {convertValue(k, val[k], props.openModal)}
>>>>>>> b711ace7
                </td>
              ))}
            </tr>
          ))}
        </tbody>
      </Table>

      {pagination(tableData, (i) => props.selectTable(props.state.category, i))}
    </div>
  );
}<|MERGE_RESOLUTION|>--- conflicted
+++ resolved
@@ -21,8 +21,7 @@
   
   if (k === "Id" || k === "Data") return v;
   if (k === "publicKey") return <Truncate text={v} />;
-<<<<<<< HEAD
-  if (k === "netAddress") return <span className="net-address">{v}</span>;
+  if (k === "netAddress") return <span className="net-address">{v || defaultNetAddress}</span>;
   if (k === "BatchType" && rowData && rowData._rawData) {
     // Make BatchType field clickable for DexBatch data
     return (
@@ -34,9 +33,6 @@
   if (k === "ReceiptHash" && v && v !== "null") {
     return <Truncate text={v} />;
   }
-=======
-  if (k === "netAddress") return <span className="net-address">{v || defaultNetAddress}</span>;
->>>>>>> b711ace7
   if (isHex(v) || k === "height") {
     const content = isNumber(v) ? v : <Truncate text={v} />;
     return (
@@ -312,18 +308,12 @@
         <tbody>
           {sortedData.map((val, idx) => (
             <tr key={idx}>
-<<<<<<< HEAD
               {Object.keys(val).filter(k => !k.startsWith('_')).map((k, i) => (
-                <td key={i} className={k === 'Id' ? 'large-table-col' : k === 'netAddress' ? 'net-address-col' : 'table-col'}>
-                  {convertValue(k, val[k], props.openModal, val)}
-=======
-              {Object.keys(val).map((k, i) => (
                 <td
                   key={i}
                   className={k === "Id" ? "large-table-col" : k === "netAddress" ? "net-address-col" : "table-col"}
                 >
-                  {convertValue(k, val[k], props.openModal)}
->>>>>>> b711ace7
+                  {convertValue(k, val[k], props.openModal, val)}
                 </td>
               ))}
             </tr>
