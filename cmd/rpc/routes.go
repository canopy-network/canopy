--- conflicted
+++ resolved
@@ -163,12 +163,8 @@
 	TxCreateOrderRouteName     = "tx-create-order"
 	TxEditOrderRouteName       = "tx-edit-order"
 	TxDeleteOrderRouteName     = "tx-delete-order"
-<<<<<<< HEAD
 	TxLockOrderRouteName       = "tx-lock-order"
-=======
-	TxLockOrderRouteName       = "tx-buy-order"
 	TxCloseOrderRouteName      = "tx-close-order"
->>>>>>> 7c9cc70b
 	TxStartPollRouteName       = "tx-start-poll"
 	TxVotePollRouteName        = "tx-vote-poll"
 	ResourceUsageRouteName     = "resource-usage"
