--- conflicted
+++ resolved
@@ -136,7 +136,7 @@
 		// get nickname from the user
 		log.Infof("Enter nickname for your new private key:")
 		var nickname string
-		_, e = fmt.Scanln(&nickname)
+		_, e := fmt.Scanln(&nickname)
 		if e != nil {
 			log.Fatal(e.Error())
 		}
@@ -146,14 +146,10 @@
 			log.Fatal(e.Error())
 		}
 		// import the validator key
-<<<<<<< HEAD
 		address, e := k.ImportRaw(blsPrivateKey.Bytes(), crypto.ImportRawOpts{
-			Password: string(password),
+			Password: string(pwd),
 			Nickname: string(nickname),
 		})
-=======
-		address, e := k.ImportRaw(blsPrivateKey.Bytes(), pwd)
->>>>>>> ca56c1e7
 		if e != nil {
 			log.Fatal(e.Error())
 		}
