--- conflicted
+++ resolved
@@ -229,12 +229,8 @@
 	// get RC build height
 	rcBuildHeight := m.controller.RootChainHeight()
 	// apply the block against the state machine and populate the resulting merkle `roots` in the block header
-<<<<<<< HEAD
-	block.BlockHeader, result, err = m.FSM.ApplyBlock(ctx, block, rcBuildHeight, true)
-=======
 	lastVs := m.controller.LastValidatorSet[m.FSM.Height()][m.controller.Config.ChainId]
-	block.BlockHeader, blockResult.Transactions, oversized, failed, err = m.FSM.ApplyBlock(ctx, block, lastVs, true)
->>>>>>> f5ac8d22
+	block.BlockHeader, result, err = m.FSM.ApplyBlock(ctx, block, lastVs, rcBuildHeight, true)
 	if err != nil {
 		m.log.Warnf("Check Mempool error: %s", err.Error())
 		return
