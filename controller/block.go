--- conflicted
+++ resolved
@@ -230,10 +230,7 @@
 // - re-checks all transactions in mempool
 // - atomically writes all to the underlying db
 // - sets up the controller for the next height
-<<<<<<< HEAD
 func (c *Controller) CommitCertificate(qc *lib.QuorumCertificate, block *lib.Block, blockResult *lib.BlockResult) (err lib.ErrorI) {
-=======
-func (c *Controller) CommitCertificate(qc *lib.QuorumCertificate, block *lib.Block, blockResult *lib.BlockResult, ts uint64) (err lib.ErrorI) {
 	start := time.Now()
 	// cancel any running mempool check
 	c.Mempool.stop()
@@ -271,102 +268,6 @@
 		// exit with error
 		return
 	}
-	// delete each transaction from the mempool
-	c.Mempool.DeleteTransaction(block.Transactions...)
-	// parse committed block for straw polls
-	c.FSM.ParsePollTransactions(blockResult)
-	// if self was the proposer
-	if bytes.Equal(qc.ProposerKey, c.PublicKey) && !c.isSyncing.Load() {
-		// send the certificate results transaction on behalf of the quorum
-		c.SendCertificateResultsTx(qc)
-	}
-	// log the start of the commit
-	c.log.Debug("Committing to store")
-	// atomically write all from the ephemeral database batch to the actual database
-	if _, err = storeI.Commit(); err != nil {
-		// exit with error
-		return err
-	}
-	// log to signal finishing the commit
-	c.log.Infof("Committed block %s at H:%d 🔒", lib.BytesToTruncatedString(qc.BlockHash), block.BlockHeader.Height)
-	// set up the finite state machine for the next height
-	c.FSM, err = fsm.New(c.Config, storeI, c.Metrics, c.log)
-	if err != nil {
-		// exit with error
-		return err
-	}
-	// set up the mempool with the actual new FSM for the next height
-	// this makes c.Mempool.FSM.Reset() is unnecessary
-	if c.Mempool.FSM, err = c.FSM.Copy(); err != nil {
-		// exit with error
-		return err
-	}
-	// check the mempool to cache a proposal block and validate the mempool itself
-	c.Mempool.CheckMempool()
-	// reset mempool FSM
-	c.Mempool.FSM.Reset()
-	// update telemetry (using proper defer to ensure time.Since is evaluated at defer execution)
-	defer c.UpdateTelemetry(qc, block, time.Since(start))
-	// publish the root chain info to the nested chain subscribers
-	for _, id := range c.RCManager.ChainIds() {
-		// get the root chain info
-		info, e := c.FSM.LoadRootChainInfo(id, 0)
-		if e != nil {
-			// don't log 'no-validators' error as this is possible
-			if e.Error() != lib.ErrNoValidators().Error() {
-				c.log.Error(e.Error())
-			}
-			continue
-		}
-		// set the timestamp
-		info.Timestamp = ts
-		// publish root chain information
-		go c.RCManager.Publish(id, info)
-	}
-	// exit
-	return
-}
-
-// CommitCertificate() the experimental and parallelized version of the above
-func (c *Controller) CommitCertificateParallel(qc *lib.QuorumCertificate, block *lib.Block, blockResult *lib.BlockResult, ts uint64) (err lib.ErrorI) {
->>>>>>> b711ace7
-	start := time.Now()
-	// cancel any running mempool check
-	c.Mempool.stop()
-	// lock the mempool
-	c.Mempool.L.Lock()
-	defer c.Mempool.L.Unlock()
-	// log the beginning of the commit
-	c.log.Debugf("TryCommit block %s", lib.BytesToString(qc.ResultsHash))
-	// cast the store to ensure the proper store type to complete this operation
-	storeI := c.FSM.Store().(lib.StoreI)
-	// reset the store once this code finishes; if code execution gets to `store.Commit()` - this will effectively be a noop
-	defer c.FSM.Reset()
-	// if the block result isn't 'pre-calculated'
-	if blockResult == nil {
-		// reset the FSM to ensure stale proposal validations don't come into play
-		c.FSM.Reset()
-		// apply the block against the state machine
-		blockResult, err = c.ApplyAndValidateBlock(block, true)
-		if err != nil {
-			// exit with error
-			return
-		}
-	}
-	// log indexing the quorum certificate
-	c.log.Debugf("Indexing certificate for height %d", qc.Header.Height)
-	// index the quorum certificate in the store
-	if err = storeI.IndexQC(qc); err != nil {
-		// exit with error
-		return
-	}
-	// log indexing the block
-	c.log.Debugf("Indexing block %d", block.BlockHeader.Height)
-	// index the block in the store
-	if err = storeI.IndexBlock(blockResult); err != nil {
-		// exit with error
-		return
-	}
 	// create an ephemeral store copy for the mempool
 	memPoolStore, err := storeI.Copy()
 	if err != nil {
@@ -418,7 +319,6 @@
 			}
 			// publish root chain information
 			// set the timestamp
-			info.Timestamp = ts
 			go c.RCManager.Publish(id, info)
 		}
 		// exit
