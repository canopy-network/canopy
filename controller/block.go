--- conflicted
+++ resolved
@@ -203,11 +203,7 @@
 		return
 	}
 	// play the block against the state machine to generate a block result
-<<<<<<< HEAD
-	blockResult, err = c.ApplyAndValidateBlock(block, rcBuildHeight, false)
-=======
-	blockResult, err = c.ApplyAndValidateBlock(block, c.LastValidatorSet[c.ChainHeight()][c.Config.ChainId], false)
->>>>>>> f5ac8d22
+	blockResult, err = c.ApplyAndValidateBlock(block, rcBuildHeight, c.LastValidatorSet[c.ChainHeight()][c.Config.ChainId], false)
 	if err != nil {
 		// exit with error
 		return
@@ -248,11 +244,7 @@
 		// reset the FSM to ensure stale proposal validations don't come into play
 		c.FSM.Reset()
 		// apply the block against the state machine
-<<<<<<< HEAD
-		blockResult, err = c.ApplyAndValidateBlock(block, qc.Header.RootHeight, true) // TODO
-=======
-		blockResult, err = c.ApplyAndValidateBlock(block, c.LastValidatorSet[c.ChainHeight()][c.Config.ChainId], true)
->>>>>>> f5ac8d22
+		blockResult, err = c.ApplyAndValidateBlock(block, qc.Header.RootHeight, c.LastValidatorSet[c.ChainHeight()][c.Config.ChainId], true)
 		if err != nil {
 			// exit with error
 			return
@@ -291,13 +283,9 @@
 	// log to signal finishing the commit
 	c.log.Infof("Committed block %s at H:%d 🔒", lib.BytesToTruncatedString(qc.BlockHash), block.BlockHeader.Height)
 	// set up the finite state machine for the next height
-<<<<<<< HEAD
 	c.FSM, err = fsm.New(c.Config, storeI, c.Metrics, c.RCManager, c.log)
-=======
-	c.FSM, err = fsm.New(c.Config, storeI, c.Metrics, c.log)
 	// set the reference to lastCertificate on the new FSM
 	c.FSM.LastValidatorSet = c.LastValidatorSet
->>>>>>> f5ac8d22
 	if err != nil {
 		// exit with error
 		return err
@@ -366,11 +354,7 @@
 		// reset the FSM to ensure stale proposal validations don't come into play
 		c.FSM.Reset()
 		// apply the block against the state machine
-<<<<<<< HEAD
-		blockResult, err = c.ApplyAndValidateBlock(block, qc.Header.RootHeight, true) // TODO
-=======
-		blockResult, err = c.ApplyAndValidateBlock(block, c.LastValidatorSet[c.ChainHeight()][c.Config.ChainId], true)
->>>>>>> f5ac8d22
+		blockResult, err = c.ApplyAndValidateBlock(block, qc.Header.RootHeight, c.LastValidatorSet[c.ChainHeight()][c.Config.ChainId], true)
 		if err != nil {
 			// exit with error
 			return
@@ -486,11 +470,7 @@
 // INTERNAL HELPERS BELOW
 
 // ApplyAndValidateBlock() plays the block against the state machine which returns a result that is compared against the candidate block header
-<<<<<<< HEAD
-func (c *Controller) ApplyAndValidateBlock(block *lib.Block, rcBuildHeight uint64, commit bool) (b *lib.BlockResult, err lib.ErrorI) {
-=======
-func (c *Controller) ApplyAndValidateBlock(block *lib.Block, lastValidatorSet *lib.ValidatorSet, commit bool) (b *lib.BlockResult, err lib.ErrorI) {
->>>>>>> f5ac8d22
+func (c *Controller) ApplyAndValidateBlock(block *lib.Block, rcBuildHeight uint64, lastValidatorSet *lib.ValidatorSet, commit bool) (b *lib.BlockResult, err lib.ErrorI) {
 	// define convenience variables for the block header, hash, and height
 	candidate, candidateHash, candidateHeight := block.BlockHeader, lib.BytesToString(block.BlockHeader.Hash), block.BlockHeader.Height
 	// check the last qc in the candidate and set it in the ephemeral indexer to prepare for block application
@@ -501,11 +481,7 @@
 	// log the start of 'apply block'
 	c.log.Debugf("Applying block %s for height %d", candidateHash[:20], candidateHeight)
 	// apply the block against the state machine
-<<<<<<< HEAD
-	compare, results, err := c.FSM.ApplyBlock(context.Background(), block, rcBuildHeight, false)
-=======
-	compare, txResults, _, failed, err := c.FSM.ApplyBlock(context.Background(), block, lastValidatorSet, false)
->>>>>>> f5ac8d22
+	compare, results, err := c.FSM.ApplyBlock(context.Background(), block, lastValidatorSet, rcBuildHeight, false)
 	if err != nil {
 		// exit with error
 		return
