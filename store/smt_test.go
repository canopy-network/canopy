package store

import (
	"bytes"
	"fmt"
	"strconv"
	"testing"
	"time"

	"github.com/canopy-network/canopy/lib/crypto"
	"github.com/cockroachdb/pebble/v2"
	"github.com/cockroachdb/pebble/v2/vfs"

	"github.com/canopy-network/canopy/lib"
	"github.com/stretchr/testify/require"
)

<<<<<<< HEAD
=======
func TestFuzzMultiSet(t *testing.T) {
	iterations := 1000
	// create a new SMT
	smt1, memStore := NewTestSMT(t, nil, nil, 160)
	unsortedOps := make(map[uint64]valueOp)
	unsortedOps2 := make(map[uint64]valueOp)
	// close the store when done
	defer memStore.Close()
	// create a compare SMT
	smt2, memStore2 := NewTestSMT(t, nil, nil, 160)
	// close the store when done
	defer memStore2.Close()
	var keys [][]byte
	for range iterations {
		// load 32 random bytes
		random := make([]byte, 32)
		_, err := rand.Read(random)
		require.NoError(t, err)
		// 50% of the time do a set
		if mathrand.Intn(2) == 0 {
			keys = append(keys, random)
			unsortedOps[lib.MemHash(random)] = valueOp{key: random, value: random, op: opSet}
			unsortedOps2[lib.MemHash(random)] = valueOp{key: random, value: random, op: opSet}
		} else {
			toDelete := random
			if mathrand.Intn(2) == 0 {
				if len(keys) != 0 {
					// choose a random key
					idx := mathrand.Intn(len(keys))
					toDelete = keys[idx]
					// remove it from the keys slice
					keys = append(keys[:idx], keys[idx+1:]...)
				}
			}
			// 50% of the time do a delete
			unsortedOps[lib.MemHash(toDelete)] = valueOp{key: toDelete, op: opDelete}
			unsortedOps2[lib.MemHash(toDelete)] = valueOp{key: toDelete, op: opDelete}
		}
		// for smt 2 commit everytime
		require.NoError(t, smt2.Commit(unsortedOps2))
	}
	// commit smt 1
	require.NoError(t, smt1.CommitParallel(unsortedOps))
	// compare roots between the two smts
	require.Equal(t, smt1.Root(), smt2.Root())
}

>>>>>>> 121999b8
func TestSet(t *testing.T) {
	tests := []struct {
		name        string
		detail      string
		keyBitSize  int
		preset      *NodeList
		expected    *NodeList
		rootKey     []byte
		targetKey   []byte
		targetValue []byte
	}{
		{
			name: "insert and target at 1110",
			detail: `BEFORE    root
	                             /   \
							    0000  1111

				          AFTER     root
			                        /  \
							    0000   111
	                                 /  \
								   *1110*  1111
	                            `,
			keyBitSize:  4,
			rootKey:     []byte{0b10010000}, // arbitrary
			targetKey:   []byte{5},          // hashes to [1110]
			targetValue: []byte("some_value"),
			preset: &NodeList{
				Nodes: []*node{
					newTestNode("1100", nil, "0000", "1111"), // root
					newTestNode("0000", nil, "", ""),         // leaf
					newTestNode("1111", nil, "", ""),         // leaf
				},
			},
			expected: &NodeList{
				Nodes: []*node{
					newTestNode("0000", nil, "", ""), // leaf
					newTestNode("111", nil, "1110", "1111"),
					newTestNode( // root
						"1100",
						func() []byte {
							// grandchildren
							input1110 := append(keyBytesFromStr("1110"), crypto.Hash([]byte("some_value"))...)
							input1111 := append(keyBytesFromStr("1111"), []byte{}...)
							//  children
							input0000 := append(keyBytesFromStr("0000"), []byte{}...)
							input111 := append(keyBytesFromStr("111"), crypto.Hash(append(input1110, input1111...))...)
							// root
							return crypto.Hash(append(input0000, input111...))
						}(),
						"0000", "111"),
					newTestNode("1110", []byte("some_value"), "", ""), // new leaf
					newTestNode("1111", nil, "", ""),                  // leaf
				},
			},
		},
		{
			name: "insert and target at 011",
			detail: `BEFORE    root
			                           / \
			                          0   1
								     / \
							       010 001

				          AFTER    root
			                        / \
			                       0   1
								  / \
							     01  001
							    / \
							  010 *011*
			                          `,
			keyBitSize:  3,
			rootKey:     []byte{0b10010000}, // arbitrary
			targetKey:   []byte{6},          // hashes to [011]
			targetValue: []byte("some_value"),
			preset: &NodeList{
				Nodes: []*node{
					newTestNode("110", nil, "0", "1"), // root
					newTestNode("0", nil, "001", "010"),
					newTestNode("1", nil, "", ""),   // leaf
					newTestNode("001", nil, "", ""), // leaf
					newTestNode("010", nil, "", ""), // leaf
				},
			},
			expected: &NodeList{
				Nodes: []*node{
					newTestNode("0", nil, "001", "01"),
					newTestNode("1", nil, "", ""), // leaf
					newTestNode("01", nil, "010", "011"),
					newTestNode("001", nil, "", ""),                  // leaf
					newTestNode("010", nil, "", ""),                  // leaf
					newTestNode("011", []byte("some_value"), "", ""), // new leaf
					newTestNode( // root
						"110",
						func() []byte {
							// great-grandchildren
							input010 := append(keyBytesFromStr("010"), []byte{}...)
							input011 := append(keyBytesFromStr("011"), crypto.Hash([]byte("some_value"))...)
							// grandchildren
							input01 := append(keyBytesFromStr("01"), crypto.Hash(append(input010, input011...))...)
							input001 := append(keyBytesFromStr("001"), []byte{}...)
							//  children
							input0 := append(keyBytesFromStr("0"), crypto.Hash(append(input001, input01...))...)
							input1 := append(keyBytesFromStr("1"), []byte{}...)
							// root
							return crypto.Hash(append(input0, input1...))
						}(),
						"0", "1"),
				},
			},
		},
		{
			name: "update and target at 101",
			detail: `BEFORE    root
			                           / \
			                          0   1
			                              / \
			                             10  11
			                            / \
			                           100 101

				          AFTER    root
			                        / \
			                       0   1
			                          / \
			                         10  11
			                         / \
			                      100 *101*
			                          `,
			keyBitSize:  3,
			rootKey:     []byte{0b10010000}, // arbitrary
			targetKey:   []byte{8},          // hashes to [101]
			targetValue: []byte("some_value"),
			preset: &NodeList{
				Nodes: []*node{
					newTestNode("110", nil, "0", "1"), // root
					newTestNode("0", nil, "", ""),     // leaf
					newTestNode("1", nil, "10", "111"),
					newTestNode("10", nil, "100", "101"),
					newTestNode("111", nil, "", ""), // leaf
					newTestNode("100", nil, "", ""), // leaf
					newTestNode("101", nil, "", ""), // leaf
				},
			},
			expected: &NodeList{
				Nodes: []*node{
					newTestNode("0", nil, "", ""), // leaf
					newTestNode("1", nil, "10", "111"),
					newTestNode("10", nil, "100", "101"),
					newTestNode("100", nil, "", ""),                  // leaf
					newTestNode("101", []byte("some_value"), "", ""), // updated
					newTestNode( // root
						"110",
						func() []byte {
							// great-grandchildren
							input100 := append(keyBytesFromStr("100"), []byte{}...)
							input101 := append(keyBytesFromStr("101"), crypto.Hash([]byte("some_value"))...)
							// grandchildren
							input10 := append(keyBytesFromStr("10"), crypto.Hash(append(input100, input101...))...)
							input111 := append(keyBytesFromStr("111"), []byte{}...)
							//  children
							input1 := append(keyBytesFromStr("1"), crypto.Hash(append(input10, input111...))...)
							input0 := append(keyBytesFromStr("0"), []byte{}...)
							// root
							return crypto.Hash(append(input0, input1...))
						}(),
						"0", "1"),
					newTestNode("111", nil, "", ""), // leaf
				},
			},
		},
		{
			name: "update and target at 010",
			detail: `BEFORE:   root
								  /    \
							     0      1
			                   /  \    /  \
			                000  010 101  111

						AFTER:      root
								  /      \
							     0        1
			                   /  \      /  \
			                000 *010*  101   111
								`,
			keyBitSize:  3,
			rootKey:     []byte{0b10010000}, // arbitrary
			targetKey:   []byte{1},          // hashes to [010]
			targetValue: []byte("some_value"),
			preset: &NodeList{
				Nodes: []*node{
					newTestNode(
						"100", nil, "0", "1",
					),
					newTestNode("0", nil, "000", "010"),
					newTestNode("1", nil, "111", "101"),
					newTestNode("000", nil, "", ""), // leaf
					newTestNode("010", nil, "", ""), // leaf
					newTestNode("111", nil, "", ""), // leaf
					newTestNode("101", nil, "", ""), // leaf
				},
			},
			expected: &NodeList{
				Nodes: []*node{
					newTestNode("0", nil, "000", "010"),
					newTestNode("000", nil, "", ""),
					newTestNode("1", nil, "111", "101"),
					newTestNode("010", []byte("some_value"), "", ""), // updated
					newTestNode( // root
						"100",
						func() []byte {
							// NOTE: the tree values on the right side are nulled, so the inputs for the right side are incomplete
							// grandchildren
							input000, input010 := keyBytesFromStr("000"), append(keyBytesFromStr("010"), crypto.Hash([]byte("some_value"))...)
							// children
							input0 := append(keyBytesFromStr("0"), crypto.Hash(append(input000, input010...))...)
							input1 := append(keyBytesFromStr("1"), []byte{}...)
							// root value
							return crypto.Hash(append(input0, input1...))
						}(),
						"0",
						"1",
					),
					newTestNode("101", nil, "", ""),
					newTestNode("111", nil, "", ""),
				},
			},
		},
		{
			name: "insert and target at 000010000",
			detail: `BEFORE:   root
								  /    \
							    0000    1
									  /   \
									1000   111
										  /   \
									    1110  1111

						AFTER:     root
								  /    \
							    0000    1
									  /   \
									1000 *11*
			                             /  \
								      *1101* 111
										    /   \
									      1110  1111
								`,
			keyBitSize:  4,
			rootKey:     []byte{0b10010000},
			targetKey:   []byte{2}, // hashes to [1 1 0 1]
			targetValue: []byte("some_value"),
			preset: &NodeList{
				Nodes: []*node{
					newTestNode("1001", nil, "0000", "1"), // root
					newTestNode("0000", nil, "", ""),      // leaf
					newTestNode("1", nil, "1000", "111"),
					newTestNode("1000", nil, "", ""), // leaf
					newTestNode("111", nil, "1110", "1111"),
					newTestNode("1110", nil, "", ""), // leaf
					newTestNode("1111", nil, "", ""), // leaf
				},
			},
			expected: &NodeList{
				Nodes: []*node{
					newTestNode("0000", nil, "", ""), // leaf
					newTestNode("1", nil, "1000", "11"),
					// new parent
					newTestNode("11", nil, "1101", "111"),
					newTestNode("111", nil, "1110", "1111"),
					newTestNode("1000", nil, "", ""), // leaf
					newTestNode("1001", func() []byte {
						// great-grandchildren
						input1101, input111 := append(
							keyBytesFromStr("1101"),
							crypto.Hash([]byte("some_value"))...),
							append(keyBytesFromStr("111"), []byte{}...)
						// grandchildren
						input1000, input11 := keyBytesFromStr("1000"),
							append(keyBytesFromStr("11"), crypto.Hash(append(input1101, input111...))...)
						// children
						input0000, input1 := keyBytesFromStr("0000"),
							append(keyBytesFromStr("1"), crypto.Hash(append(input1000, input11...))...)
						// root value
						return crypto.Hash(append(input0000, input1...))
					}(),
						"0000",
						"1"),
					newTestNode("1101", nil, "", ""), // leaf
					newTestNode("1110", nil, "", ""), // leaf
					newTestNode("1111", nil, "", ""), // leaf
				},
			},
		},
		{
			name: "insert and target at 0 1 1 0",
			detail: `BEFORE:   root
								  /    \
							    0000    1
									  /   \
									1000   111
										  /   \
									    1110  1111

						AFTER:         root
								      /     \
			                      *01*       1
			                       / \      /  \
			                   0000 *0110* 1000  111
										   /  \
									     1110   1111
								`,
			keyBitSize:  4,
			rootKey:     []byte{0b10010000},
			targetKey:   []byte{6}, // hashes to [0 1 1 0]
			targetValue: []byte("some_value"),
			preset: &NodeList{
				Nodes: []*node{
					newTestNode("1001", nil, "0000", "1"),
					newTestNode("0000", nil, "", ""), // leaf
					newTestNode("1", nil, "1000", "111"),
					newTestNode("1000", nil, "", ""), // leaf
					newTestNode("111", nil, "1110", "1111"),
					newTestNode("1110", nil, "", ""), // leaf
					newTestNode("1111", nil, "", ""), // leaf
				},
			},
			expected: &NodeList{
				Nodes: []*node{
					newTestNode("0", nil, "0000", "0110"), // new parent
					newTestNode("0000", nil, "", ""),      // leaf
					newTestNode("1", nil, "1000", "111"),
					newTestNode("0110", nil, "", ""), // inserted
					newTestNode("111", nil, "1110", "1111"),
					newTestNode("1000", nil, "", ""), // leaf
					newTestNode("1001", // root
						func() []byte {
							// grandchildren
							input0000, input0110 := keyBytesFromStr("0000"), append(keyBytesFromStr("0110"), crypto.Hash([]byte("some_value"))...)
							// children
							input0, input1 := append(keyBytesFromStr("0"), crypto.Hash(append(input0000, input0110...))...), keyBytesFromStr("1")
							// root value
							return crypto.Hash(append(input0, input1...))
						}(), "0", "1"),
					newTestNode("1110", nil, "", ""), // leaf
					newTestNode("1111", nil, "", ""), // leaf
				},
			},
		},
		{
			name: "insert and target at 000010000",
			detail: `BEFORE:   root
								  /    \
							    00     111111111
							   /  \
					   000000000  001111111

						AFTER:     root
								  /    \
							    00     111111111
			                        /  \
						   *0000*   001111111
						   /   \
					  000000000 *000010000*
								`,
			keyBitSize:  9,
			rootKey:     []byte{0b10010000, 0}, // arbitrary
			targetKey:   []byte{3},             // hashes to [00001000,0]
			targetValue: []byte("some_value"),
			preset: &NodeList{
				Nodes: []*node{
					{ // root
						Key: &key{key: []byte{0b10010000, 0, 0}},
						//Key: &key{mostSigBytes: []byte{0b10010000}, leastSigBits: []int{0}}, // arbitrary
						Node: lib.Node{
							LeftChildKey:  []byte{0b0, 1},             // 00
							RightChildKey: []byte{0b11111111, 0b1, 0}, // 111111111
						},
					},
					{ // 00
						Key: &key{key: []byte{0, 1}},
						//Key: &key{leastSigBits: []int{0, 0}},
						Node: lib.Node{
							LeftChildKey:  []byte{0b00000000, 0b0, 0}, // 000000000
							RightChildKey: []byte{0b00111111, 0b1, 0}, // 001111111
						},
					},
					{ // 000000000
						Key: &key{key: []byte{0b00000000, 0, 0}},
						//Key:  &key{mostSigBytes: []byte{0b00000000}, leastSigBits: []int{0}},
						Node: lib.Node{}, // leaf
					},
					{ // 001111111
						Key: &key{key: []byte{0b00111111, 1, 0}},
						//Key:  &key{mostSigBytes: []byte{0b00111111}, leastSigBits: []int{1}},
						Node: lib.Node{}, // leaf
					},
					{ // 111111111
						Key: &key{key: []byte{0b11111111, 1, 0}},
						//Key:  &key{mostSigBytes: []byte{0b11111111}, leastSigBits: []int{1}},
						Node: lib.Node{}, // leaf
					},
				},
			},
			expected: &NodeList{
				Nodes: []*node{
					{ // 000000000
						Key: &key{key: []byte{0b00000000, 0, 0}},
						//Key:  &key{mostSigBytes: []byte{0b00000000}, leastSigBits: []int{0}},
						Node: lib.Node{}, // leaf
					},
					{ // 00
						Key: &key{key: []byte{0b0, 1}},
						//Key: &key{leastSigBits: []int{0, 0}},
						Node: lib.Node{
							LeftChildKey:  []byte{0b0, 3},             // 0000
							RightChildKey: []byte{0b00111111, 0b1, 0}, // 001111111
						},
					},
					{ // 0000
						Key: &key{key: []byte{0b0, 3}},
						//Key: &key{leastSigBits: []int{0, 0, 0, 0}},
						Node: lib.Node{
							LeftChildKey:  []byte{0b00000000, 0b0, 0}, // 000000000
							RightChildKey: []byte{0b00001000, 0b0, 0}, // 000010000
						},
					},
					{ // 000010000
						Key: &key{key: []byte{0b00001000, 0, 0}},
						//Key:  &key{mostSigBytes: []byte{0b00001000}, leastSigBits: []int{0}},
						Node: lib.Node{Value: []byte("some_value")}, // leaf
					},
					{ // 001111111
						Key: &key{key: []byte{0b00111111, 1, 0}},
						//Key:  &key{mostSigBytes: []byte{0b00111111}, leastSigBits: []int{1}},
						Node: lib.Node{}, // leaf
					},
					{ // root
						Key: &key{key: []byte{0b10010000, 0, 0}},
						//Key: &key{mostSigBytes: []byte{0b10010000}, leastSigBits: []int{0}}, // arbitrary
						Node: lib.Node{
							Value: func() []byte {
								// great-grandchildren
								in000000000, in000010000 := []byte{0b00000000, 0, 0}, append([]byte{0b00001000, 0, 0}, crypto.Hash([]byte("some_value"))...)
								// grandchildren
								in0000, in001111111 := append([]byte{0b0, 3}, crypto.Hash(append(in000000000, in000010000...))...), []byte{0b00111111, 1, 0}
								// children
								in00, in111111111 := append([]byte{0b0, 1}, crypto.Hash(append(in0000, in001111111...))...), []byte{0b11111111, 1, 0}
								// root value
								return crypto.Hash(append(in00, in111111111...))
							}(),
							LeftChildKey:  []byte{0b0, 1},             // 00
							RightChildKey: []byte{0b11111111, 0b1, 0}, // 111111111
						},
					},
					{ // 111111111
						Key: &key{key: []byte{0b11111111, 1, 0}},
						//Key:  &key{mostSigBytes: []byte{0b11111111}, leastSigBits: []int{1}},
						Node: lib.Node{}, // leaf
					},
				},
			},
		},
	}
	for _, test := range tests {
		t.Run(test.name, func(t *testing.T) {
			func() {
				// create a new SMT
				smt, memStore := NewTestSMT(t, test.preset, nil, test.keyBitSize)
				// close the store when done
				defer memStore.Close()
				// execute the traversal code
				unsortedOps := map[uint64]valueOp{}
				unsortedOps[lib.MemHash(test.targetKey)] = valueOp{key: test.targetKey, value: test.targetValue, op: opSet}
				// commit the set
				require.NoError(t, smt.Commit(unsortedOps))
				// create an iterator to check out the values of the store
				it, err := memStore.Iterator(nil)
				require.NoError(t, err)
				defer it.Close()
				// iterate through the database
				for i := 0; it.Valid(); func() { it.Next(); i++ }() {
					got := newNode()
					// convert the value to a node
					require.NoError(t, lib.Unmarshal(it.Value(), &got.Node))
					// convert the key to a node key
					got.Key.fromBytes(it.Key())
					// compare got vs expected
					//fmt.Printf("%08b %v\n", got.Key.mostSigBytes, got.Key.leastSigBits)
					require.Equal(t, test.expected.Nodes[i].Key.bytes(), got.Key.bytes(), fmt.Sprintf("Key Iteration: %d on node %v", i, got.Key.bytes()))
					require.Equal(t, test.expected.Nodes[i].LeftChildKey, got.LeftChildKey, fmt.Sprintf("Left Child Key Iteration: %d on node %v", i, got.Key.key))
					require.Equal(t, test.expected.Nodes[i].RightChildKey, got.RightChildKey, fmt.Sprintf("Right Child Key Iteration: %d on node %v", i, got.Key.key))
					// check root value (this allows quick verification of the hashing up logic without actually needing to fill in and check every value)
					if bytes.Equal(got.Key.bytes(), smt.root.Key.bytes()) {
						require.Equal(t, test.expected.Nodes[i].Value, got.Value)
					}
				}
			}()
		})
	}
}

func TestDelete(t *testing.T) {
	tests := []struct {
		name       string
		detail     string
		keyBitSize int
		preset     *NodeList
		expected   *NodeList
		rootKey    []byte
		targetKey  []byte
	}{
		{
			name: "delete with target at 110",
			detail: `BEFORE:   root
								  /    \
							 	000    11
			                          /  \
			                        110  111

						AFTER:      root
								   /    \
	                           000    111
								`,
			keyBitSize: 3,
			rootKey:    []byte{0b10010000}, // arbitrary
			targetKey:  []byte{2},          // hashes to [110]
			preset: &NodeList{
				Nodes: []*node{
					newTestNode("100", nil, "000", "11"), // root
					newTestNode("000", nil, "", ""),      // leaf
					newTestNode("11", nil, "110", "111"),
					newTestNode("110", nil, "", ""), // leaf
					newTestNode("111", nil, "", ""), // leaf
				},
			},
			expected: &NodeList{
				Nodes: []*node{
					newTestNode("000", nil, "", ""), // leaf
					newTestNode("100",
						func() []byte { // root
							// children
							input000 := append(keyBytesFromStr("000"), []byte{}...)
							input111 := append(keyBytesFromStr("111"), []byte{}...)
							// root value
							return crypto.Hash(append(input000, input111...))
						}(), "000", "111"),
					newTestNode("111", nil, "", ""), // leaf
				},
			},
		},
		{
			name: "delete with target at 010",
			detail: `BEFORE:   root
								  /    \
							     0      1
			                   /  \    /  \
			                000 *010* 101  111

						AFTER:      root
								  /      \
	                          000        1
			                              /  \
			                           101   111
								`,
			keyBitSize: 3,
			rootKey:    []byte{0b10010000}, // arbitrary
			targetKey:  []byte{1},          // hashes to [010]
			preset: &NodeList{
				Nodes: []*node{
					newTestNode("100", nil, "0", "1"), // root
					newTestNode("0", nil, "000", "010"),
					newTestNode("1", nil, "111", "101"),
					newTestNode("000", nil, "", ""), // leaf
					newTestNode("010", nil, "", ""), // leaf
					newTestNode("111", nil, "", ""), // leaf
					newTestNode("101", nil, "", ""), // leaf
				},
			},
			expected: &NodeList{
				Nodes: []*node{
					newTestNode("000", nil, "", ""),     // leaf
					newTestNode("1", nil, "111", "101"), // leaf
					newTestNode("100",
						func() []byte { // root
							// NOTE: the tree values on the right side are nulled, so the inputs for the right side are incomplete
							// children
							input000 := append(keyBytesFromStr("000"), []byte{}...)
							input1 := append(keyBytesFromStr("1"), []byte{}...)
							// root value
							return crypto.Hash(append(input000, input1...))
						}(), "000", "1"),
					newTestNode("101", nil, "", ""), // leaf
					newTestNode("111", nil, "", ""), // leaf
				},
			},
		},
		{
			name: "Delete and target at 1 1 1 0",
			detail: `BEFORE:   root
									  /    \
								    0000    1
										  /   \
									    1011   111
											  /   \
										   *1110* 1111

							AFTER:     root
									  /     \
				                      0000       1
				                                /  \
				                             1011  1111
									`,
			keyBitSize: 4,
			rootKey:    []byte{0b10010000},
			targetKey:  []byte{4}, // hashes to [1 1 1 0]
			preset: &NodeList{
				Nodes: []*node{
					newTestNode("1001", nil, "0000", "1"),
					newTestNode("0000", nil, "", ""), // leaf
					newTestNode("1", nil, "1011", "111"),
					newTestNode("1011", nil, "", ""), // leaf
					newTestNode("111", nil, "1110", "1111"),
					newTestNode("1110", nil, "", ""), // leaf
					newTestNode("1111", nil, "", ""), // leaf
				},
			},
			expected: &NodeList{
				Nodes: []*node{
					newTestNode("0000", nil, "", ""), // leaf
					newTestNode("1", nil, "1011", "1111"),
					newTestNode("1001", // root
						func() []byte {
							// grandChildren
							input1011 := keyBytesFromStr("1011")
							input1111 := keyBytesFromStr("1111")
							// children
							input0000 := keyBytesFromStr("0000")
							// 1 needs to be rehashed as now it has a new child node
							input1 := append(keyBytesFromStr("1"), crypto.Hash(append(input1011, input1111...))...)
							// root value
							return crypto.Hash(append(input0000, input1...))
						}(), "0000", "1"),
					newTestNode("1011", nil, "", ""), // leaf
					newTestNode("1111", nil, "", ""), // leaf
				},
			},
		},
		{
			name: "Delete and target at 1 0 1 1",
			detail: `BEFORE:   root
								  /    \
							    0000    1
									  /   \
								  *1011*   111
										  /   \
									    1110  1111

						AFTER:     root
								  /     \
	                        0000      111
	                                  /  \
	                               1110   1111
								`,
			keyBitSize: 4,
			rootKey:    []byte{0b10010000},
			targetKey:  []byte{8}, // hashes to [1 0 1 1]
			preset: &NodeList{
				Nodes: []*node{
					newTestNode("1001", nil, "0000", "1"),
					newTestNode("0000", nil, "", ""), // leaf
					newTestNode("1", nil, "1011", "111"),
					newTestNode("1011", nil, "", ""), // leaf
					newTestNode("111", nil, "1110", "1111"),
					newTestNode("1110", nil, "", ""), // leaf
					newTestNode("1111", nil, "", ""), // leaf
				},
			},
			expected: &NodeList{
				Nodes: []*node{
					newTestNode("0000", nil, "", ""), // leaf
					newTestNode("111", nil, "1110", "1111"),
					newTestNode("1001", // root
						func() []byte {
							// NOTE: 111 hash not updated, so use key only as there's no value preset
							// children
							in0000, in111 := keyBytesFromStr("0000"), keyBytesFromStr("111")
							// root value
							return crypto.Hash(append(in0000, in111...))
						}(), "0000", "111"),
					newTestNode("1110", nil, "", ""), // leaf
					newTestNode("1111", nil, "", ""), // leaf
				},
			},
		},
		{
			name: "delete (not exists) and target at 011",
			detail: `BEFORE:       root     *011* <- target not exists
								  /     \
							    0        10
							  /   \     /  \
						    001   010  100  101

						After:     root
								  /     \
							    0        10
							  /   \     /  \
						    001   010  100  101
								`,
			keyBitSize: 3,
			rootKey:    []byte{0b10010000},
			targetKey:  []byte{6}, // hashes to [011]
			preset: &NodeList{
				Nodes: []*node{
					newTestNode("110", nil, "0", "10"), // root
					newTestNode("0", nil, "001", "010"),
					newTestNode("001", nil, "", ""), // leaf
					newTestNode("10", nil, "100", "101"),
					newTestNode("010", nil, "", ""), // leaf
					newTestNode("100", nil, "", ""), // leaf
					newTestNode("101", nil, "", ""), // leaf
				},
			},
			expected: &NodeList{
				Nodes: []*node{
					newTestNode("0", nil, "001", "010"),
					newTestNode("001", nil, "", ""), // leaf
					newTestNode("10", nil, "100", "101"),
					newTestNode("010", nil, "", ""), // leaf
					newTestNode("100", nil, "", ""), // leaf
					newTestNode("101", nil, "", ""), // leaf
					newTestNode("110", func() []byte {
						// NOTE: nothing was updated - but rehash() is executed regardless so values must be updated
						// NOTE: there's no values in the nodes so just use keys
						in001, in010 := keyBytesFromStr("001"), keyBytesFromStr("010")
						in0, in10 := append(keyBytesFromStr("0"), crypto.Hash(append(in001, in010...))...), keyBytesFromStr("10")
						// root value
						return crypto.Hash(append(in0, in10...))
					}(), "0", "10"), // root
				},
			},
		},
		{
			name: "delete (not exists) and target at 1101",
			detail: `BEFORE:       root     *1101* <- target not exists
								  /    \
							    0000     1
	                       		       /   \
									1000   111
										  /   \
									    1110  1111

						After:   root
								  /    \
							    0000    1
									  /   \
									1000   111
										  /   \
									    1110  1111
								`,
			keyBitSize: 4,
			rootKey:    []byte{0b10010000},
			targetKey:  []byte{2}, // hashes to [1 1 0 1]
			preset: &NodeList{
				Nodes: []*node{
					newTestNode("1001", nil, "0000", "1"),
					newTestNode("0000", nil, "", ""), // leaf
					newTestNode("1", nil, "1000", "111"),
					newTestNode("1000", nil, "", ""), // leaf
					newTestNode("111", nil, "1110", "1111"),
					newTestNode("1110", nil, "", ""), // leaf
					newTestNode("1111", nil, "", ""), // leaf
				},
			},
			expected: &NodeList{
				Nodes: []*node{
					newTestNode("0000", nil, "", ""), // leaf
					newTestNode("1", nil, "1000", "111"),
					newTestNode("111", nil, "1110", "1111"), // leaf
					newTestNode("1000", nil, "", ""),        // leaf
					newTestNode("1001", func() []byte {
						// NOTE: nothing was updated - but rehash() is executed regardless so values must be updated
						// NOTE: there's no values in the nodes so just use keys
						in1000, in111 := keyBytesFromStr("1000"), keyBytesFromStr("111")
						in0000, in1 := keyBytesFromStr("0000"), append(keyBytesFromStr("1"), crypto.Hash(append(in1000, in111...))...)
						// root value
						return crypto.Hash(append(in0000, in1...))
					}(), "0000", "1"), // root
					newTestNode("1110", nil, "", ""), // leaf
					newTestNode("1111", nil, "", ""), // leaf
				},
			},
		},
	}
	for _, test := range tests {
		t.Run(test.name, func(t *testing.T) {
			func() {
				// create a new SMT
				smt, memStore := NewTestSMT(t, test.preset, nil, test.keyBitSize)
				// close the store when done
				defer memStore.Close()
				unsortedOps := map[uint64]valueOp{}
				unsortedOps[lib.MemHash(test.targetKey)] = valueOp{key: test.targetKey, op: opSet}
				// commit the result
				require.NoError(t, smt.Commit(unsortedOps))
				// create an iterator to check out the values of the store
				it, err := memStore.Iterator(nil)
				require.NoError(t, err)
				defer it.Close()
				// iterate through the database
				for i := 0; it.Valid(); func() { it.Next(); i++ }() {
					got := newNode()
					// convert the value to a node
					require.NoError(t, lib.Unmarshal(it.Value(), &got.Node))
					// convert the key to a node key
					got.Key.fromBytes(it.Key())
					// compare got vs expected
					//fmt.Printf("%08b %v\n", got.Key.mostSigBytes, got.Key.leastSigBits)
					require.Equal(t, test.expected.Nodes[i].Key.bytes(), got.Key.bytes(), fmt.Sprintf("Iteration: %d on node %v", i, got.Key.key))
					require.Equal(t, test.expected.Nodes[i].LeftChildKey, got.LeftChildKey, fmt.Sprintf("Iteration: %d on node %v", i, got.Key.key))
					require.Equal(t, test.expected.Nodes[i].RightChildKey, got.RightChildKey, fmt.Sprintf("Iteration: %d on node %v", i, got.Key.key))
					// check root value (this allows quick verification of the hashing up logic without actually needing to fill in and check every value)
					if bytes.Equal(got.Key.bytes(), smt.root.Key.bytes()) {
						require.Equal(t, test.expected.Nodes[i].Value, got.Value)
					}
				}
			}()
		})
	}
}

func TestTraverse(t *testing.T) {
	tests := []struct {
		name              string
		detail            string
		keyBitSize        int
		preset            *NodeList
		target            *node
		expectedTraversal *NodeList
		expectedCurrent   *node
		rootKey           []byte
	}{
		{
			name: "basic traversal, no preset (Left - 3bit)",
			detail: `there's no preset - so traversed should only have root and the current should be the min hash
                             root
							  /    \
							*000*   111`,
			keyBitSize: 3,
			target:     newTestNode("000", nil, "", ""),
			expectedTraversal: &NodeList{Nodes: []*node{
				newTestNode("111", func() []byte { // root
					// left child key + value
					leftInput := append(keyBytesFromStr("000"), bytes.Repeat([]byte{0}, 20)...)
					// right child key + value
					rightInput := append(keyBytesFromStr("111"), bytes.Repeat([]byte{255}, 20)...)
					// hash ( left + right )
					return crypto.Hash(append(leftInput, rightInput...))
				}(),
					"000", "111"),
			}},
			expectedCurrent: newTestNode("000", bytes.Repeat([]byte{0}, 20), "", ""),
		},
		{
			name: "basic traversal, no preset (Right - 3bit)",
			detail: `there's no preset - so traversed should only have root and the current should be the max hash
                             root
							  /    \
							000   *111*`,
			keyBitSize: 3,
			target:     newTestNode("111", nil, "", ""),
			expectedTraversal: &NodeList{Nodes: []*node{
				newTestNode("111", func() []byte {
					// left child key + value
					leftInput := append(keyBytesFromStr("000"), bytes.Repeat([]byte{0}, 20)...)
					// right child key + value
					rightInput := append(keyBytesFromStr("111"), bytes.Repeat([]byte{255}, 20)...)
					// hash ( left + right )
					return crypto.Hash(append(leftInput, rightInput...))
				}(), "000", "111"),
			}},
			expectedCurrent: newTestNode("111", bytes.Repeat([]byte{255}, 20), "", ""),
		},
		{
			name: "basic traversal, no preset (Left - 4bit)",
			detail: `there's no preset - so traversed should only have root and the current should be the min hash
                             root
							  /    \
						   *0000*   1111`,
			keyBitSize: 4,
			target:     newTestNode("0000", nil, "", ""),
			expectedTraversal: &NodeList{Nodes: []*node{
				newTestNode("1111",
					func() []byte {
						// left child key + value
						leftInput := append(keyBytesFromStr("0000"), bytes.Repeat([]byte{0}, 20)...)
						// right child key + value
						rightInput := append(keyBytesFromStr("1111"), bytes.Repeat([]byte{255}, 20)...)
						// hash ( left + right )
						return crypto.Hash(append(leftInput, rightInput...))
					}(), "0000", "1111"),
			}},
			expectedCurrent: newTestNode("0000", bytes.Repeat([]byte{0}, 20), "", ""),
		},
		{
			name: "basic traversal, no preset (Right - 5bit)",
			detail: `there's no preset - so traversed should only have root and the current should be the max hash
                             root
							  /    \
							00000  *11111*`,
			keyBitSize: 5,
			target:     newTestNode("11111", nil, "", ""),
			expectedTraversal: &NodeList{Nodes: []*node{
				newTestNode("11111",
					func() []byte {
						// left child key + value
						leftInput := append([]byte{0, 4}, bytes.Repeat([]byte{0}, 20)...)
						// right child key + value
						rightInput := append([]byte{31, 0}, bytes.Repeat([]byte{255}, 20)...)
						// hash ( left + right )
						return crypto.Hash(append(leftInput, rightInput...))
					}(), "00000", "11111"),
			}},
			expectedCurrent: newTestNode("11111", bytes.Repeat([]byte{255}, 20), "", ""),
		},
		{
			name: "traversal with preset and target at 1110",
			detail: `Preset:   root
							  /    \
						    0000    1
								  /   \
								1000   111
									  /   \
								   *1110* 1111
							`,
			keyBitSize: 4,
			target:     newTestNode("1110", nil, "", ""),
			preset: &NodeList{
				Nodes: []*node{
					newTestNode("1001", nil, "0000", "1"), // root
					newTestNode("0000", nil, "", ""),      // leaf
					newTestNode("1", nil, "1000", "111"),
					newTestNode("1000", nil, "", ""), // leaf
					newTestNode("111", nil, "1110", "1111"),
					newTestNode("1110", []byte("some_value"), "", ""), // leaf
					newTestNode("1111", nil, "", ""),                  // leaf
				},
			},
			expectedTraversal: &NodeList{
				Nodes: []*node{
					newTestNode("1001", nil, "0000", "1"), // root
					newTestNode("1", nil, "1000", "111"),
					newTestNode("111", nil, "1110", "1111"),
				},
			},
			expectedCurrent: newTestNode("1110", []byte("some_value"), "", ""),
			rootKey:         []byte{0b10010000},
		},
		{
			name: "traversal with preset and target at 1100",
			detail: `Preset:   root
							  /    \
						    0000    1
								  /   \
								1000  *111*
									  /   \
								    1110 1111
							`,
			keyBitSize: 4,
			target:     &node{Key: &key{key: []byte{0b1100, 0}}},
			preset: &NodeList{
				Nodes: []*node{
					newTestNode("1001", nil, "0000", "1"), // root
					newTestNode("0000", nil, "", ""),      // leaf
					newTestNode("1", nil, "1000", "111"),
					newTestNode("1000", nil, "", ""), // leaf
					newTestNode("111", nil, "1110", "1111"),
					newTestNode("1110", nil, "", ""), // leaf
					newTestNode("1111", nil, "", ""), // leaf
				},
			},
			expectedTraversal: &NodeList{
				Nodes: []*node{
					newTestNode("1001", nil, "0000", "1"), // root
					newTestNode("1", nil, "1000", "111"),
				},
			},
			expectedCurrent: newTestNode("111", nil, "1110", "1111"),
			rootKey:         []byte{0b10010000},
		},
		{
			name: "traversal with preset and target at 0001",
			detail: `Preset:   root
							  /    \
						    *0000*  1
								  /   \
								1000   111
									  /   \
								    1110 1111
							`,
			keyBitSize: 4,
			target:     &node{Key: &key{key: []byte{0b1, 3}}},
			preset: &NodeList{
				Nodes: []*node{
					newTestNode("1001", nil, "0000", "1"),             // root
					newTestNode("0000", []byte("some_value"), "", ""), // leaf
					newTestNode("1", nil, "1000", "111"),
					newTestNode("1000", nil, "", ""), // leaf
					newTestNode("111", nil, "1110", "1111"),
					newTestNode("1110", nil, "", ""), // leaf
					newTestNode("1111", nil, "", ""), // leaf
				},
			},
			expectedTraversal: &NodeList{
				Nodes: []*node{
					newTestNode("1001", nil, "0000", "1"), // root
				},
			},
			expectedCurrent: newTestNode("0000", []byte("some_value"), "", ""),
			rootKey:         []byte{0b10010000},
		},
		{
			name: "traversal with preset and target at 010",
			detail: `Preset:   root
							  /    \
						     0       1
						   /  \     /  \
					    000 *010*  101 111
							`,
			keyBitSize: 3,
			target:     newTestNode("010", nil, "", ""),
			preset: &NodeList{
				Nodes: []*node{
					newTestNode("110", nil, "0", "1"), // root
					newTestNode("0", nil, "000", "010"),
					newTestNode("1", nil, "101", "111"),
					newTestNode("000", nil, "", ""),                  // leaf
					newTestNode("010", []byte("some_value"), "", ""), // leaf
					newTestNode("101", nil, "", ""),                  // leaf
					newTestNode("111", nil, "", ""),                  // leaf
				},
			},
			expectedTraversal: &NodeList{
				Nodes: []*node{
					newTestNode("110", nil, "0", "1"), // root
					newTestNode("0", nil, "000", "010"),
				},
			},
			expectedCurrent: newTestNode("010", []byte("some_value"), "", ""),
			rootKey:         []byte{0b10010000},
		},
		{
			name: "traversal with preset and target at 101",
			detail: `Preset:   root
							  /    \
						     0       1
						   /  \     /  \
					    000   010 *101* 111
							`,
			keyBitSize: 3,
			target:     newTestNode("101", nil, "", ""),
			preset: &NodeList{
				Nodes: []*node{
					newTestNode("110", nil, "0", "1"), // root
					newTestNode("0", nil, "000", "010"),
					newTestNode("1", nil, "101", "111"),
					newTestNode("000", nil, "", ""),                  // leaf
					newTestNode("010", nil, "", ""),                  // leaf
					newTestNode("101", []byte("some_value"), "", ""), // leaf
					newTestNode("111", nil, "", ""),                  // leaf
				},
			},
			expectedTraversal: &NodeList{
				Nodes: []*node{
					newTestNode("110", nil, "0", "1"), // root
					newTestNode("1", nil, "101", "111"),
				},
			},
			expectedCurrent: newTestNode("101", []byte("some_value"), "", ""),
			rootKey:         []byte{0b10010000},
		},
	}
	for _, test := range tests {
		t.Run(test.name, func(t *testing.T) {
			func() {
				// create a new SMT
				smt, memStore := NewTestSMT(t, test.preset, nil, test.keyBitSize)
				// close the store when done
				defer memStore.Close()
				// set target
				smt.target = test.target
				// execute the traversal code
				require.NoError(t, smt.traverse())
				// compare got vs expected
				require.EqualExportedValues(t, test.expectedCurrent, smt.current)
				require.EqualExportedValues(t, test.expectedTraversal, smt.traversed)
			}()
		})
	}
}

func TestNewSMT(t *testing.T) {
	tests := []struct {
		name     string
		detail   string
		preset   *NodeList
		expected *NodeList
	}{
		{
			name:   "uninitialized tree",
			detail: "the tree is uninitialized - should populate with the default 3 nodes (most_left, root, most_right)",
			preset: nil,
			expected: &NodeList{
				Nodes: []*node{
					{
						Key: &key{
							key: []byte{0, 0, 0, 0, 0, 0, 0, 0, 0, 0, 0, 0, 0, 0, 0, 0, 0, 0, 0, 0b0, 7},
							//mostSigBytes: []byte{0, 0, 0, 0, 0, 0, 0, 0, 0, 0, 0, 0, 0, 0, 0, 0, 0, 0, 0},
							//leastSigBits: []int{0, 0, 0, 0, 0, 0, 0, 0},
						},
						Node: lib.Node{Value: bytes.Repeat([]byte{0}, 20)},
					},
					{
						Key: &key{
							key: []byte{127, 255, 255, 255, 255, 255, 255, 255, 255, 255, 255, 255, 255, 255, 255, 255, 255, 255, 255, 0b11111111, 0},
							//mostSigBytes: []byte{127, 255, 255, 255, 255, 255, 255, 255, 255, 255, 255, 255, 255, 255, 255, 255, 255, 255, 255},
							//leastSigBits: []int{1, 1, 1, 1, 1, 1, 1, 1},
						},
						Node: lib.Node{
							Value: func() []byte {
								// left child key + value
								leftInput := append([]byte{0, 0, 0, 0, 0, 0, 0, 0, 0, 0, 0, 0, 0, 0, 0, 0, 0, 0, 0, 0, 7}, bytes.Repeat([]byte{0}, 20)...)
								// right child key + value
								rightInput := append([]byte{255, 255, 255, 255, 255, 255, 255, 255, 255, 255, 255, 255, 255, 255, 255, 255, 255, 255, 255, 255, 0}, bytes.Repeat([]byte{255}, 20)...)
								// hash ( left + right )
								return crypto.Hash(append(leftInput, rightInput...))
							}(),
							LeftChildKey:  []byte{0, 0, 0, 0, 0, 0, 0, 0, 0, 0, 0, 0, 0, 0, 0, 0, 0, 0, 0, 0, 7},
							RightChildKey: []byte{255, 255, 255, 255, 255, 255, 255, 255, 255, 255, 255, 255, 255, 255, 255, 255, 255, 255, 255, 255, 0},
						},
					},
					{
						Key: &key{
							key: []byte{255, 255, 255, 255, 255, 255, 255, 255, 255, 255, 255, 255, 255, 255, 255, 255, 255, 255, 255, 0b11111111, 0},
							//mostSigBytes: []byte{255, 255, 255, 255, 255, 255, 255, 255, 255, 255, 255, 255, 255, 255, 255, 255, 255, 255, 255},
							//leastSigBits: []int{1, 1, 1, 1, 1, 1, 1, 1},
						},
						Node: lib.Node{Value: bytes.Repeat([]byte{255}, 20)},
					},
				},
			},
		},
		{
			name:   "initialized tree",
			detail: "the tree is initialized - thus it should be the same as preset",
			preset: &NodeList{
				Nodes: []*node{
					{
						Key: &key{
							key: []byte{0, 0, 0, 0, 0, 0, 0, 0, 0, 0, 0, 0, 0, 0, 0, 0, 0, 0, 1, 0b0, 7},
							//mostSigBytes: []byte{0, 0, 0, 0, 0, 0, 0, 0, 0, 0, 0, 0, 0, 0, 0, 0, 0, 0, 1},
							//leastSigBits: []int{0, 0, 0, 0, 0, 0, 0, 0},
						},
						Node: lib.Node{Value: bytes.Repeat([]byte{0}, 20)},
					},
					{
						Key: &key{
							key: []byte{127, 255, 255, 255, 255, 255, 255, 255, 255, 255, 255, 255, 255, 255, 255, 255, 255, 255, 255, 0b11111111, 0},
							//mostSigBytes: []byte{127, 255, 255, 255, 255, 255, 255, 255, 255, 255, 255, 255, 255, 255, 255, 255, 255, 255, 255},
							//leastSigBits: []int{1, 1, 1, 1, 1, 1, 1, 1},
						},
						Node: lib.Node{
							Value: func() []byte {
								// left child key + value
								leftInput := append([]byte{0, 0, 0, 0, 0, 0, 0, 0, 0, 0, 0, 0, 0, 0, 0, 0, 0, 0, 1, 0, 7}, bytes.Repeat([]byte{0}, 20)...)
								// right child key + value
								rightInput := append([]byte{255, 255, 255, 255, 255, 255, 255, 255, 255, 255, 255, 255, 255, 255, 255, 255, 255, 255, 255, 255, 0}, bytes.Repeat([]byte{255}, 20)...)
								// hash ( left + right )
								return crypto.Hash(append(leftInput, rightInput...))
							}(),
							LeftChildKey:  []byte{0, 0, 0, 0, 0, 0, 0, 0, 0, 0, 0, 0, 0, 0, 0, 0, 0, 0, 1, 0, 7},
							RightChildKey: []byte{255, 255, 255, 255, 255, 255, 255, 255, 255, 255, 255, 255, 255, 255, 255, 255, 255, 255, 255, 255, 0},
						},
					},
					{
						Key: &key{
							key: []byte{255, 255, 255, 255, 255, 255, 255, 255, 255, 255, 255, 255, 255, 255, 255, 255, 255, 255, 255, 0b11111111, 0},
							//mostSigBytes: []byte{255, 255, 255, 255, 255, 255, 255, 255, 255, 255, 255, 255, 255, 255, 255, 255, 255, 255, 255},
							//leastSigBits: []int{1, 1, 1, 1, 1, 1, 1, 1},
						},
						Node: lib.Node{Value: bytes.Repeat([]byte{255}, 20)},
					},
				},
			},
			expected: &NodeList{
				Nodes: []*node{
					{
						Key: &key{
							key: []byte{0, 0, 0, 0, 0, 0, 0, 0, 0, 0, 0, 0, 0, 0, 0, 0, 0, 0, 1, 0b0, 7},
							//mostSigBytes: []byte{0, 0, 0, 0, 0, 0, 0, 0, 0, 0, 0, 0, 0, 0, 0, 0, 0, 0, 1},
							//leastSigBits: []int{0, 0, 0, 0, 0, 0, 0, 0},
						},
						Node: lib.Node{Value: bytes.Repeat([]byte{0}, 20)},
					},
					{
						Key: &key{
							key: []byte{127, 255, 255, 255, 255, 255, 255, 255, 255, 255, 255, 255, 255, 255, 255, 255, 255, 255, 255, 0b11111111, 0},
							//mostSigBytes: []byte{127, 255, 255, 255, 255, 255, 255, 255, 255, 255, 255, 255, 255, 255, 255, 255, 255, 255, 255},
							//leastSigBits: []int{1, 1, 1, 1, 1, 1, 1, 1},
						},
						Node: lib.Node{
							Value: func() []byte {
								// left child key + value
								leftInput := append([]byte{0, 0, 0, 0, 0, 0, 0, 0, 0, 0, 0, 0, 0, 0, 0, 0, 0, 0, 1, 0, 7}, bytes.Repeat([]byte{0}, 20)...)
								// right child key + value
								rightInput := append([]byte{255, 255, 255, 255, 255, 255, 255, 255, 255, 255, 255, 255, 255, 255, 255, 255, 255, 255, 255, 255, 0}, bytes.Repeat([]byte{255}, 20)...)
								// hash ( left + right )
								return crypto.Hash(append(leftInput, rightInput...))
							}(),
							LeftChildKey:  []byte{0, 0, 0, 0, 0, 0, 0, 0, 0, 0, 0, 0, 0, 0, 0, 0, 0, 0, 1, 0, 7},
							RightChildKey: []byte{255, 255, 255, 255, 255, 255, 255, 255, 255, 255, 255, 255, 255, 255, 255, 255, 255, 255, 255, 255, 0},
						},
					},
					{
						Key: &key{
							key: []byte{255, 255, 255, 255, 255, 255, 255, 255, 255, 255, 255, 255, 255, 255, 255, 255, 255, 255, 255, 0b11111111, 0},
							//mostSigBytes: []byte{255, 255, 255, 255, 255, 255, 255, 255, 255, 255, 255, 255, 255, 255, 255, 255, 255, 255, 255},
							//leastSigBits: []int{1, 1, 1, 1, 1, 1, 1, 1},
						},
						Node: lib.Node{Value: bytes.Repeat([]byte{255}, 20)},
					},
				},
			},
		},
	}
	for _, test := range tests {
		t.Run(test.name, func(t *testing.T) {
			// create a new memory store to work with
			memStore, err := NewStoreInMemory(lib.NewDefaultLogger())
			require.NoError(t, err)
			// preset the nodes
			if test.preset != nil {
				for _, n := range test.preset.Nodes {
					// get the bytes for the node to set in the db
					nodeBytes, e := n.bytes()
					require.NoError(t, e)
					// set the node in the db
					require.NoError(t, memStore.Set(n.Key.bytes(), nodeBytes))
				}
			}
			// execute the function call
			_ = NewSMT(RootKey, MaxKeyBitLength, memStore)
			// create an iterator to check out the values of the store
			it, err := memStore.Iterator(nil)
			require.NoError(t, err)
			// iterate through the database
			for i := 0; it.Valid(); func() { it.Next(); i++ }() {
				got := newNode()
				// convert the value to a node
				require.NoError(t, lib.Unmarshal(it.Value(), &got.Node))
				// convert the key to a node key
				got.Key.fromBytes(it.Key())
				// compare got vs expected
				require.EqualExportedValues(t, test.expected.Nodes[i], got)
			}
		})
	}
}

func TestKeyGreatestCommonPrefix(t *testing.T) {
	tests := []struct {
		name    string
		target  *key
		current *key
		gcp     *key
		bitPos  int

		expectedGCP    *key
		expectedBitPos int
		shouldPanic    bool
	}{
		{
			name: "0000 partial",
			target: &key{
				key: []byte{0, 3},
				//mostSigBytes: nil,
				//leastSigBits: []int{0, 0, 0, 0},
			},
			current: &key{
				key: []byte{0, 0},
				//mostSigBytes: nil,
				//leastSigBits: []int{0},
			},
			gcp:    &key{},
			bitPos: 0,
			expectedGCP: &key{
				key: []byte{0, 0},
				//mostSigBytes: nil,
				//leastSigBits: []int{0},
			},
			expectedBitPos: 1,
		},
		{
			name: "00000001 0111 full",
			target: &key{
				key: []byte{byte(1), 0b111, 1},
				//mostSigBytes: []byte{1},
				//leastSigBits: []int{0, 1, 1, 1},
			},
			current: &key{
				key: []byte{byte(1), 0b111, 1},
				//mostSigBytes: []byte{1},
				//leastSigBits: []int{0, 1, 1, 1},
			},
			gcp:    &key{},
			bitPos: 0,
			expectedGCP: &key{
				key: []byte{byte(1), 0b111, 1},
			},
			expectedBitPos: 12,
		},
		{
			name: "11111111 000 full",
			target: &key{
				key: []byte{255, 0, 2},
				//mostSigBytes: []byte{255},
				//leastSigBits: []int{0, 0, 0},
			},
			current: &key{
				key: []byte{255, 0, 2},
				//mostSigBytes: []byte{255},
				//leastSigBits: []int{0, 0, 0},
			},
			gcp:    &key{},
			bitPos: 0,
			expectedGCP: &key{
				key: []byte{255, 0, 2},
				//mostSigBytes: []byte{255},
				//leastSigBits: []int{0, 0, 0},
			},
			expectedBitPos: 11,
		},
		{
			name: "00000001 0111 partial",
			target: &key{
				key: []byte{1, 0b111, 1},
				//mostSigBytes: []byte{1},
				//leastSigBits: []int{0, 1, 1, 1},
			},
			current: &key{
				key: []byte{1, 0b1, 1},
				//mostSigBytes: []byte{1},
				//leastSigBits: []int{0, 1},
			},
			gcp:    &key{},
			bitPos: 0,
			expectedGCP: &key{
				key: []byte{1, 0b1, 1},
				//mostSigBytes: []byte{1},
				//leastSigBits: []int{0, 1},
			},
			expectedBitPos: 10,
		},
		{
			name: "11111111 000 partial",
			target: &key{
				key: []byte{255, 0, 2},
				//mostSigBytes: []byte{255},
				//leastSigBits: []int{0, 0, 0},
			},
			current: &key{
				key: []byte{255, 0},
				//mostSigBytes: []byte{},
				//leastSigBits: []int{1, 1, 1, 1, 1, 1, 1, 1},
			},
			gcp:    &key{},
			bitPos: 0,
			expectedGCP: &key{
				key: []byte{255, 0},
				//mostSigBytes: nil,
				//leastSigBits: []int{1, 1, 1, 1, 1, 1, 1, 1},
			},
			expectedBitPos: 8,
		},
		{
			name: "000011 continue",
			target: &key{
				key: []byte{0b11, 4},
				//mostSigBytes: nil,
				//leastSigBits: []int{0, 0, 0, 0, 1, 1},
			},
			current: &key{
				key: []byte{0b1, 4},
				//mostSigBytes: nil,
				//leastSigBits: []int{0, 0, 0, 0, 1},
			},
			gcp: &key{
				key: []byte{0b0, 2},
				//mostSigBytes: nil,
				//leastSigBits: []int{0, 0, 0},
			},
			bitPos: 3,
			expectedGCP: &key{
				key: []byte{0b1, 4},
				//mostSigBytes: nil,
				//leastSigBits: []int{0, 0, 0, 0, 1},
			},
			expectedBitPos: 5,
		},
		{
			name: "00000001 000011 continue",
			target: &key{
				key: []byte{0b1, 0b11, 4},
				//mostSigBytes: []byte{1},
				//leastSigBits: []int{0, 0, 0, 0, 1, 1},
			},
			current: &key{
				key: []byte{0b1, 0b1, 4},
				//mostSigBytes: []byte{1},
				//leastSigBits: []int{0, 0, 0, 0, 1},
			},
			gcp: &key{
				key: []byte{0b0, 2},
				//mostSigBytes: nil,
				//leastSigBits: []int{0, 0, 0},
			},
			bitPos: 3,
			expectedGCP: &key{
				key: []byte{0b1, 0b1, 4},
				//mostSigBytes: []byte{1},
				//leastSigBits: []int{0, 0, 0, 0, 1},
			},
			expectedBitPos: 13,
		},
		{
			name: "00000001 000011 continue not exact",
			target: &key{
				key: []byte{0b1, 0b11, 4},
				//mostSigBytes: []byte{1},
				//leastSigBits: []int{0, 0, 0, 0, 1, 1},
			},
			current: &key{
				key: []byte{0b1, 0b10, 4},
				//mostSigBytes: []byte{1},
				//leastSigBits: []int{0, 0, 0, 0, 1, 0},
			},
			gcp: &key{
				key: []byte{0b0, 2},
				//mostSigBytes: nil,
				//leastSigBits: []int{0, 0, 0},
			},
			bitPos: 3,
			expectedGCP: &key{
				key: []byte{0b1, 0b1, 4},
				//mostSigBytes: []byte{1},
				//leastSigBits: []int{0, 0, 0, 0, 1},
			},
			expectedBitPos: 13,
		},
		{
			name: "0 001 panic current greater than target",
			target: &key{
				key: []byte{0, 0},
				//mostSigBytes: nil,
				//leastSigBits: []int{0},
			},
			current: &key{
				key: []byte{1, 2},
				//mostSigBytes: nil,
				//leastSigBits: []int{0, 0, 1},
			},
			bitPos:         1,
			shouldPanic:    true,
			expectedBitPos: 2,
		},
		{
			name:        "nil nil panic nil current and target",
			target:      nil,
			current:     nil,
			shouldPanic: true,
		},
		{
			name: "0000 nil panic nil current",
			target: &key{
				key: []byte{0, 3},
				//mostSigBytes: nil,
				//leastSigBits: []int{0, 0, 0, 0},
			},
			current:     nil,
			shouldPanic: true,
		},
		{
			name: "nil 0000 panic nil target",
			current: &key{
				key: []byte{0, 3},
				//mostSigBytes: nil,
				//leastSigBits: []int{0, 0, 0, 0},
			},
			target:      nil,
			shouldPanic: true,
		},
	}
	for _, test := range tests {
		t.Run(test.name, func(t *testing.T) {
			defer func() {
				if r := recover(); r == nil {
					// check whether the test should panic
					require.Equal(t, r != nil, test.shouldPanic)
				}
			}()
			for i := 0; i < test.expectedGCP.totalBits(); i++ {
				if i%8 == 0 && i != 0 {
					fmt.Print("_")
				}
				fmt.Printf("%d", test.expectedGCP.bitAt(i))
			}
			fmt.Println("_")
			// Compare the greatest common prefix between the target and the current key
			test.target.greatestCommonPrefix(&test.bitPos, test.gcp, test.current)
			// Compare the results
			require.Equal(t, test.expectedGCP.bytes(), test.gcp.bytes())
			require.Equal(t, test.expectedBitPos, test.bitPos)
		})
	}
}

func TestStoreProof(t *testing.T) {
	tests := []struct {
		name               string
		detail             string
		keyBitSize         int
		preset             *NodeList
		valid              bool
		validateMembership bool
		proofErr           error
		targetKey          []byte
		targetValue        []byte
	}{
		{
			name: "valid proof of membership with target at 010",
			detail: `Preset:   root
							  /    \
						     0       1
						   /  \     /  \
					    000  *010* 101 111
							`,
			preset: &NodeList{
				Nodes: []*node{
					newTestNode("110", nil, "0", "1"), // root
					newTestNode("0", nil, "000", "010"),
					newTestNode("1", nil, "101", "111"),
					newTestNode("000", nil, "", ""),                  // leaf
					newTestNode("010", []byte("some_value"), "", ""), // leaf
					newTestNode("101", nil, "", ""),                  // leaf
					newTestNode("111", nil, "", ""),                  // leaf
				},
			},
			keyBitSize:         3,
			validateMembership: true,
			valid:              true,
			targetKey:          []byte{1}, // hashes to [010]
			targetValue:        []byte("some_value"),
		},
		{
			name: "valid proof of non-membership with target at 011",
			detail: `Preset:   root
							  /    \
						     0       1
						   /  \     /  \
					    000  *010* 101 111
							`,
			preset: &NodeList{
				Nodes: []*node{
					newTestNode("110", nil, "0", "1"), // root
					newTestNode("0", nil, "000", "010"),
					newTestNode("1", nil, "101", "111"),
					newTestNode("000", nil, "", ""),                  // leaf
					newTestNode("010", []byte("some_value"), "", ""), // leaf
					newTestNode("101", nil, "", ""),                  // leaf
					newTestNode("111", nil, "", ""),                  // leaf
				},
			},
			keyBitSize:         3,
			validateMembership: false,
			valid:              true,
			targetKey:          []byte{6}, // hashes to [011]
			targetValue:        []byte("some_value"),
		},
		{
			name: "invalid proof of membership with target at 010 (key exist, values differ)",
			detail: `Preset:   root
							  /    \
						     0       1
						   /  \     /  \
					    000  *010* 101 111
							`,
			preset: &NodeList{
				Nodes: []*node{
					newTestNode("110", nil, "0", "1"), // root
					newTestNode("0", nil, "000", "010"),
					newTestNode("1", nil, "101", "111"),
					newTestNode("000", nil, "", ""),                  // leaf
					newTestNode("010", []byte("some_value"), "", ""), // leaf
					newTestNode("101", nil, "", ""),                  // leaf
					newTestNode("111", nil, "", ""),                  // leaf
				},
			},
			keyBitSize:         3,
			validateMembership: true,
			valid:              false,
			targetKey:          []byte{1}, // hashes to [010]
			targetValue:        []byte("wrong_value"),
		},
		{
			name: "invalid proof of non membership with target at 110 (key exists)",
			detail: `Preset:   root
							  /    \
						     0       1
						   /  \     /  \
					    000   010 100 *110*
							`,
			preset: &NodeList{
				Nodes: []*node{
					newTestNode("001", nil, "0", "1"), // root
					newTestNode("0", nil, "000", "010"),
					newTestNode("1", nil, "100", "110"),
					newTestNode("000", nil, "", ""), // leaf
					newTestNode("010", []byte("some_value"), "", ""),
					newTestNode("100", nil, "", ""), // leaf
					newTestNode("110", nil, "", ""), // leaf
				},
			},
			keyBitSize:         3,
			validateMembership: false,
			valid:              false,
			targetKey:          []byte{2}, // hashes to [110]
			targetValue:        []byte(""),
		},
		{
			name: "valid proof of membership with target at 1000",
			detail: `Preset:      root
		                         /    \
		                       0000    1
		                             /  \
							    *1000*  111
		                                /   \
		                              1110  1111
							`,
			keyBitSize: 4,
			preset: &NodeList{
				Nodes: []*node{
					newTestNode("1011", nil, "0000", "1"), // root
					newTestNode("0000", nil, "", ""),      // leaf
					newTestNode("1", nil, "1000", "111"),
					newTestNode("1000", []byte("some_value"), "", ""), // leaf
					newTestNode("111", nil, "1110", "1111"),
					newTestNode("1110", nil, "", ""), // leaf
					newTestNode("1111", nil, "", ""), // leaf
				},
			},
			targetKey:          []byte{20}, // hashes to [1 0 0 0]
			targetValue:        []byte("some_value"),
			validateMembership: true,
			valid:              true,
		},
		{
			name: "invalid proof of membership with target at 1110 (key exist, values differ)",
			detail: `Preset:      root
		                         /    \
		                       0000    1
		                             /  \
							      1000   11
		                                /   \
		                              1100  *1110*
							`,
			keyBitSize: 4,
			preset: &NodeList{
				Nodes: []*node{
					newTestNode("1011", nil, "0000", "1"), // root
					newTestNode("0000", nil, "", ""),      // leaf
					newTestNode("1", nil, "1000", "11"),
					newTestNode("1000", nil, "", ""), // leaf
					newTestNode("11", nil, "1100", "1110"),
					newTestNode("1100", nil, "", ""),                  // leaf
					newTestNode("1110", []byte("some_value"), "", ""), // leaf
				},
			},

			targetKey:          []byte{4}, // hashes to [1 1 1 0]
			targetValue:        []byte("wrong_value"),
			validateMembership: true,
			valid:              false,
		},
		{
			name: "valid proof of non membership with target at 1001",
			detail: `Preset:      root
		                         /    \
		                       0000    1
		                             /  \
							      1000  111
		                                /   \
		                              1110  1111 (does not exist)
							`,
			keyBitSize: 4,
			preset: &NodeList{
				Nodes: []*node{
					newTestNode("1011", nil, "0000", "1"), // root
					newTestNode("0000", nil, "", ""),      // leaf
					newTestNode("1", nil, "1000", "111"),
					newTestNode("1000", nil, "", ""), // leaf
					newTestNode("111", nil, "1110", "1111"),
					newTestNode("1110", nil, "", ""),                  // leaf
					newTestNode("1111", []byte("some_value"), "", ""), // leaf
				},
			},

			targetKey:          []byte{13}, // hashes to [1 0 0 1]
			targetValue:        []byte("wrong_value"),
			validateMembership: false,
			valid:              true,
		},
		{
			name: "attempt to verify a root key",
			detail: `Preset:        root (*1011*)
		                         /        \
		                       0000       1111
							`,
			keyBitSize: 4,
			preset: &NodeList{
				Nodes: []*node{
					newTestNode("1011", nil, "0000", "1111"), // root
				},
			},
			targetKey:          []byte{8}, // hashes to [1 0 1 1]
			targetValue:        []byte("some_value"),
			validateMembership: false,
			valid:              false,
			proofErr:           ErrReserveKeyWrite("root"),
		},
		{
			name: "attempt to verify a key minimum",
			detail: `Preset:        root (1011)
		                         /        \
						      *0000*     1111
							`,
			keyBitSize: 4,
			preset: &NodeList{
				Nodes: []*node{
					newTestNode("1011", nil, "0000", "1111"), // root
				},
			},
			targetKey:   []byte{3}, // hashes to [0 0 0 0]
			targetValue: []byte(""),
			proofErr:    ErrReserveKeyWrite("minimum"),
		},
		{
			name: "attempt to verify a key maximum",
			detail: `Preset:        root (1011)
		                         /        \
		                       0000     *1111*
							`,
			keyBitSize: 4,
			preset: &NodeList{
				Nodes: []*node{
					newTestNode("1011", nil, "0000", "1111"), // root
				},
			},
			targetKey:   []byte{18}, // hashes to [1 1 1 1]
			targetValue: []byte(""),
			proofErr:    ErrReserveKeyWrite("maximum"),
		},
	}

	for _, test := range tests {
		t.Run(test.name, func(t *testing.T) {
			// preset must have at least one node in order to set expected root to verify
			require.True(t, len(test.preset.Nodes) > 0, "preset must have at least one node")
			// only preset the root so the smt is created with the root key
			rootPreset := &NodeList{
				Nodes: []*node{
					test.preset.Nodes[0],
				},
			}
			// create the smt
			smt, memStore := NewTestSMT(t, rootPreset, nil, test.keyBitSize)
			// close the store when done
			defer memStore.Close()
			// preset the nodes manually to trigger rehashing
			for _, n := range test.preset.Nodes[1:] {
				// set the node in the db manually (value is hashed before as a normal Set operation would)
				n.Value = crypto.Hash(n.Value)
				require.NoError(t, smt.setNode(n))
				// set the target node as the node just created
				smt.target = n
				smt.reset()
				require.NoError(t, smt.traverse())
				// traverse to the node that was just set
				require.Equal(t, n, smt.target)
				// rehash the tree from the newly created node
				require.NoError(t, smt.rehash())
			}
			// generate the merkle proof
			proof, err := smt.GetMerkleProof(test.targetKey)
			if test.proofErr != nil {
				require.Equal(t, test.proofErr, err)
				return
			}
			// validate proof results
			require.Equal(t, test.proofErr, err)
			// verify the proof
			valid, err := smt.VerifyProof(test.targetKey, test.targetValue,
				test.validateMembership, smt.Root(), proof)
			// validate results
			require.NoError(t, err)
			require.Equal(t, test.valid, valid)
		})
	}
}

func TestKeyCmp(t *testing.T) {
	tests := []struct {
		name     string
		k1       *key
		k2       *key
		expected int
	}{
		{
			name: "equal",
			k1: &key{
				key: []byte{255, 0, 2},
			},
			k2: &key{
				key: []byte{255, 0, 2},
			},
			expected: 0, // equal
		},
		{
			name: "more left padding k1 but equal",
			k1: &key{
				key: []byte{255, 0, 3},
			},
			k2: &key{
				key: []byte{255, 0, 2},
			},
			expected: 0, // equal
		},
		{
			name: "equal full bytes",
			k1: &key{
				key: []byte{255, 255, 255, 0},
				//mostSigBytes: []byte{0b11111110},
				//leastSigBits: []int{0, 0, 0},
			},
			k2: &key{
				key: []byte{255, 255, 255, 0},
				//mostSigBytes: nil,
				//leastSigBits: []int{1, 1, 1, 1, 1, 1, 1, 1},
			},
			expected: 0, // equal
		},
		{
			name: "longer k1 but greater",
			k1: &key{
				key: []byte{0b11111111, 0, 2},
				//mostSigBytes: []byte{0b11111111},
				//leastSigBits: []int{0, 0, 0},
			},
			k2: &key{
				key: []byte{0b11111110, 0},
				//mostSigBytes: nil,
				//leastSigBits: []int{1, 1, 1, 1, 1, 1, 1, 0},
			},
			expected: 1, // greater
		},
		{
			name: "longer k1 with full bytes but equal",
			k1: &key{
				key: []byte{255, 255, 0, 2},
				//mostSigBytes: []byte{255, 0b11111111},
				//leastSigBits: []int{0, 0, 0},
			},
			k2: &key{
				key: []byte{255, 255, 0},
				//mostSigBytes: []byte{255},
				//leastSigBits: []int{1, 1, 1, 1, 1, 1, 1, 1},
			},
			expected: 0, // equal
		},
		{
			name: "longer k1 with full bytes but less",
			k1: &key{
				key: []byte{255, 0b11111110, 0, 2},
				//mostSigBytes: []byte{255,0b11111110},
				//leastSigBits: []int{0, 0, 0},
			},
			k2: &key{
				key: []byte{255, 0b11111111, 0},
				//mostSigBytes: []byte{255},
				//leastSigBits: []int{1, 1, 1, 1, 1, 1, 1, 1},
			},
			expected: -1, // less
		},
		{
			name: "longer k1 with full bytes but greater",
			k1: &key{
				key: []byte{255, 0b11111111, 0, 2},
				//mostSigBytes: []byte{255,0b11111111},
				//leastSigBits: []int{0, 0, 0},
			},
			k2: &key{
				key: []byte{254, 0b11111111, 0},
				//mostSigBytes: []byte{254},
				//leastSigBits: []int{1, 1, 1, 1, 1, 1, 1, 1},
			},
			expected: 1, // greater
		},
	}
	for _, test := range tests {
		t.Run(test.name, func(t *testing.T) {
			require.Equal(t, test.expected, test.k1.cmp(test.k2))
		})
	}
}

func FuzzKeyDecodeEncode(f *testing.F) {
	// seed corpus
	tests := []struct {
		data []byte
	}{
		// seed input comes from TestKeyEncode
		{[]byte{0, 0}},
		{[]byte{1, 0}},
		{[]byte{0, 1}},
		{[]byte{0, 0, 0}},
		{[]byte{0, 1, 0, 1, 0, 1}},
		{[]byte{5, 255, 5, 0}},
	}
	for _, test := range tests {
		// add the seed to the fuzz test
		f.Add(test.data)
	}
	f.Fuzz(func(t *testing.T, data []byte) {
		// skip invalid test
		if len(data) < 2 {
			t.Skip("Skipping test: key encode requires a minimum of two bytes")
		}
		// create a new key from the fuzz data
		newKey := new(key).fromBytes(data)
		// convert the new key back to bytes
		bytesFromKey := newKey.bytes()
		// compare the resulting bytes against the fuzz data
		require.Equal(t, bytesFromKey, data)
	})
}

func NewTestSMT(t *testing.T, preset *NodeList, root []byte, keyBitSize int) (*SMT, *Txn) {
	// create a new memory store to work with
	fs := vfs.NewMem()
	db, err := pebble.Open("", &pebble.Options{
		DisableWAL:            false,
		FS:                    fs,
		L0CompactionThreshold: 4,
		L0StopWritesThreshold: 12,
		MaxOpenFiles:          1000,
		FormatMajorVersion:    pebble.FormatNewest,
	})
	require.NoError(t, err)
	// make a writable reader that reads from the last height
	versionedStore, err := NewVersionedStore(db.NewSnapshot(), db.NewBatch(), 1)
	require.NoError(t, err)
	memStore := NewTxn(versionedStore, versionedStore, []byte(stateCommitmentPrefix), false, false, 1)
	// if there's no preset - use the default 3 nodes
	if preset == nil {
		if root != nil {
			return NewSMT(root, keyBitSize, memStore), memStore
		}
		return NewSMT(RootKey, keyBitSize, memStore), memStore
	}
	// create the smt
	smt := &SMT{
		store:        memStore,
		keyBitLength: keyBitSize,
		nodeCache:    make(map[string]*node, MaxCacheSize),
		unsortedOps:  make(map[string]*node),
		OpData:       OpData{},
		minKey:       newNodeKey(bytes.Repeat([]byte{byte(0)}, 20), keyBitSize),
		maxKey:       newNodeKey(bytes.Repeat([]byte{byte(255)}, 20), keyBitSize),
	}
	// update root
	smt.root = preset.Nodes[0]
	// preset the nodes
	for _, n := range preset.Nodes {
		// set the node in the dbz
		require.NoError(t, smt.setNode(n))
	}
	// prepare for traversal
	smt.reset()
	return smt, memStore
}

// newTestNode creates a new node with the given key, value, left and right child keys
func newTestNode(k string, value []byte, leftChildKey, rightChildKey string) *node {
	// create the key bytes for the left child
	leftKey := keyBytesFromStr(leftChildKey)
	// create the key bytes for the right child
	rightKey := keyBytesFromStr(rightChildKey)
	// create the node
	return &node{
		Key: &key{
			key: keyBytesFromStr(k),
		},
		Node: lib.Node{
			Value:         value,
			LeftChildKey:  leftKey,
			RightChildKey: rightKey,
		},
	}
}

// keyBytesFromStr converts a string of binary bits to a byte slice
// CONTRACT: str must be < than 8 bits
func keyBytesFromStr(str string) []byte {
	// create a new key from the byts
	var byts []byte
	if str != "" {
		leftPadding := 0
		for _, ch := range str {
			if ch != '0' {
				break
			}
			leftPadding++
		}
		if leftPadding == len(str) {
			leftPadding--
		}
		val, _ := strconv.ParseUint(str, 2, 8)
		// convert the bits to bytes now producing the key
		byts = []byte{byte(val), byte(leftPadding)}
	}
	// return the key bytes
	return byts
}

func TestCommitParallel(t *testing.T) {
	tests := []struct {
		name        string
		detail      string
		keyBitSize  int
		preset      *NodeList
		operations  map[uint64]valueOp
		expected    *NodeList
		shouldError bool
	}{
		{
			name: "parallel commit with operations across multiple subtrees",
			detail: `Operations distributed across different 3-bit prefixes should be processed in parallel
			without conflicts. This tests the core parallelization logic.`,
			keyBitSize: 160,
			preset:     nil, // start with empty tree
			operations: map[uint64]valueOp{
				// operations for different subtrees based on hash prefixes
				1:  {key: []byte{1}, value: []byte("value1"), op: opSet},   // will hash to some prefix
				2:  {key: []byte{2}, value: []byte("value2"), op: opSet},   // will hash to some prefix
				3:  {key: []byte{3}, value: []byte("value3"), op: opSet},   // will hash to some prefix
				4:  {key: []byte{4}, value: []byte("value4"), op: opSet},   // will hash to some prefix
				5:  {key: []byte{5}, value: []byte("value5"), op: opSet},   // will hash to some prefix
				6:  {key: []byte{6}, value: []byte("value6"), op: opSet},   // will hash to some prefix
				7:  {key: []byte{7}, value: []byte("value7"), op: opSet},   // will hash to some prefix
				8:  {key: []byte{8}, value: []byte("value8"), op: opSet},   // will hash to some prefix
				9:  {key: []byte{9}, value: []byte("value9"), op: opSet},   // will hash to some prefix
				10: {key: []byte{10}, value: []byte("value10"), op: opSet}, // will hash to some prefix
				11: {key: []byte{11}, value: []byte("value11"), op: opSet}, // will hash to some prefix
				12: {key: []byte{12}, value: []byte("value12"), op: opSet}, // will hash to some prefix
				13: {key: []byte{13}, value: []byte("value13"), op: opSet}, // will hash to some prefix
				14: {key: []byte{14}, value: []byte("value14"), op: opSet}, // will hash to some prefix
				15: {key: []byte{15}, value: []byte("value15"), op: opSet}, // will hash to some prefix
				16: {key: []byte{16}, value: []byte("value16"), op: opSet}, // will hash to some prefix
			},
		},
		{
			name: "parallel commit with mixed set and delete operations",
			detail: `Mix of set and delete operations across subtrees to test
			parallel processing of different operation types.`,
			keyBitSize: 160,
			preset:     nil,
			operations: map[uint64]valueOp{
				1:  {key: []byte{1}, value: []byte("value1"), op: opSet},
				2:  {key: []byte{2}, value: []byte("value2"), op: opSet},
				3:  {key: []byte{3}, value: []byte("value3"), op: opSet},
				4:  {key: []byte{4}, value: []byte("value4"), op: opSet},
				5:  {key: []byte{5}, value: []byte("value5"), op: opSet},
				6:  {key: []byte{6}, value: []byte("value6"), op: opSet},
				7:  {key: []byte{7}, value: []byte("value7"), op: opSet},
				8:  {key: []byte{8}, value: []byte("value8"), op: opSet},
				9:  {key: []byte{9}, op: opDelete},  // delete operation
				10: {key: []byte{10}, op: opDelete}, // delete operation
				11: {key: []byte{11}, value: []byte("value11"), op: opSet},
				12: {key: []byte{12}, value: []byte("value12"), op: opSet},
				13: {key: []byte{13}, op: opDelete}, // delete operation
				14: {key: []byte{14}, value: []byte("value14"), op: opSet},
				15: {key: []byte{15}, value: []byte("value15"), op: opSet},
				16: {key: []byte{16}, value: []byte("value16"), op: opSet},
			},
		},
		{
			name: "fallback to sequential for small operation count",
			detail: `When there are fewer operations than 2*NumSubtrees (16),
			the function should fall back to sequential processing.`,
			keyBitSize: 160,
			preset:     nil,
			operations: map[uint64]valueOp{
				1: {key: []byte{1}, value: []byte("value1"), op: opSet},
				2: {key: []byte{2}, value: []byte("value2"), op: opSet},
				3: {key: []byte{3}, value: []byte("value3"), op: opSet},
				// only 3 operations - should use sequential commit
			},
		},
		{
			name: "parallel commit with concurrent updates to same subtree",
			detail: `Multiple operations targeting the same subtree prefix
			should be processed together in that subtree's goroutine.`,
			keyBitSize: 160,
			preset:     nil,
			operations: func() map[uint64]valueOp {
				ops := make(map[uint64]valueOp)
				// Generate operations that will hash to similar prefixes
				for i := 0; i < 20; i++ {
					ops[uint64(i)] = valueOp{
						key:   []byte{byte(i)},
						value: []byte(fmt.Sprintf("value%d", i)),
						op:    opSet,
					}
				}
				return ops
			}(),
		},
	}

	for _, test := range tests {
		t.Run(test.name, func(t *testing.T) {
			// create a new SMT for this test
			smt, memStore := NewTestSMT(t, test.preset, nil, test.keyBitSize)
			defer memStore.Close()

			// first, commit using the parallel method
			err := smt.CommitParallel(test.operations)
			if test.shouldError {
				require.Error(t, err)
				return
			}
			require.NoError(t, err, "CommitParallel should not error")

			// get the parallel result root
			parallelRoot := smt.Root()

			// now create a fresh SMT and use sequential commit for comparison
			smtSequential, memStoreSequential := NewTestSMT(t, test.preset, nil, test.keyBitSize)
			defer memStoreSequential.Close()

			err = smtSequential.Commit(test.operations)
			require.NoError(t, err, "Sequential commit should not error")

			// get the sequential result root
			sequentialRoot := smtSequential.Root()

			// verify that parallel and sequential commits produce identical results
			require.Equal(t, sequentialRoot, parallelRoot,
				"Parallel and sequential commits should produce identical root hashes")

			// verify that the final tree state is consistent by checking a few operations
			for _, op := range test.operations {
				if op.op == opDelete || entryIsDelete(op.entry) {
					continue // skip verification for delete operations
				}

				// verify the value can be retrieved correctly
				proof, err := smt.GetMerkleProof(op.key)
				require.NoError(t, err, "Should be able to get merkle proof")

				// verify membership proof
				valid, err := smt.VerifyProof(op.key, op.value, true, smt.Root(), proof)
				require.NoError(t, err, "Should be able to verify proof")
				require.True(t, valid, "Proof should be valid for set operation")
			}
		})
	}
}

func TestCommitParallelStress(t *testing.T) {
	// stress test with many operations
	smt, memStore := NewTestSMT(t, nil, nil, 160)
	defer memStore.Close()

	// create a large number of operations
	operations := make(map[uint64]valueOp)
	for i := 0; i < 1000; i++ {
		operations[uint64(i)] = valueOp{
			key:   []byte{byte(i), byte(i >> 8), byte(i >> 16)}, // ensure different keys
			value: []byte(fmt.Sprintf("stress_value_%d", i)),
			op:    opSet,
		}
	}

	// run parallel commit
	start := time.Now()
	err := smt.CommitParallel(operations)
	parallelDuration := time.Since(start)
	require.NoError(t, err, "Parallel commit should handle stress test")

	t.Logf("Parallel commit of %d operations took: %v", len(operations), parallelDuration)

	// verify some random operations
	for i := 0; i < 10; i++ {
		key := []byte{byte(i), byte(i >> 8), byte(i >> 16)}
		value := []byte(fmt.Sprintf("stress_value_%d", i))

		proof, err := smt.GetMerkleProof(key)
		require.NoError(t, err)

		valid, err := smt.VerifyProof(key, value, true, smt.Root(), proof)
		require.NoError(t, err)
		require.True(t, valid, "Stress test operation should be verifiable")
	}
}

func TestCommitParallelErrorHandling(t *testing.T) {
	// test error handling in parallel commit
	smt, memStore := NewTestSMT(t, nil, nil, 160)
	defer memStore.Close()

	// test with reserved key (should error)
	operations := map[uint64]valueOp{
		1: {key: []byte{3}, value: []byte("should_fail"), op: opSet}, // hashes to minimum key
	}

	err := smt.CommitParallel(operations)
	// this should not error because we're not directly using reserved keys
	// the actual key gets hashed first
	require.NoError(t, err)
}<|MERGE_RESOLUTION|>--- conflicted
+++ resolved
@@ -3,6 +3,8 @@
 import (
 	"bytes"
 	"fmt"
+	"math/rand"
+	mathrand "math/rand"
 	"strconv"
 	"testing"
 	"time"
@@ -15,8 +17,6 @@
 	"github.com/stretchr/testify/require"
 )
 
-<<<<<<< HEAD
-=======
 func TestFuzzMultiSet(t *testing.T) {
 	iterations := 1000
 	// create a new SMT
@@ -64,7 +64,6 @@
 	require.Equal(t, smt1.Root(), smt2.Root())
 }
 
->>>>>>> 121999b8
 func TestSet(t *testing.T) {
 	tests := []struct {
 		name        string
@@ -2109,150 +2108,150 @@
 	return byts
 }
 
-func TestCommitParallel(t *testing.T) {
-	tests := []struct {
-		name        string
-		detail      string
-		keyBitSize  int
-		preset      *NodeList
-		operations  map[uint64]valueOp
-		expected    *NodeList
-		shouldError bool
-	}{
-		{
-			name: "parallel commit with operations across multiple subtrees",
-			detail: `Operations distributed across different 3-bit prefixes should be processed in parallel
-			without conflicts. This tests the core parallelization logic.`,
-			keyBitSize: 160,
-			preset:     nil, // start with empty tree
-			operations: map[uint64]valueOp{
-				// operations for different subtrees based on hash prefixes
-				1:  {key: []byte{1}, value: []byte("value1"), op: opSet},   // will hash to some prefix
-				2:  {key: []byte{2}, value: []byte("value2"), op: opSet},   // will hash to some prefix
-				3:  {key: []byte{3}, value: []byte("value3"), op: opSet},   // will hash to some prefix
-				4:  {key: []byte{4}, value: []byte("value4"), op: opSet},   // will hash to some prefix
-				5:  {key: []byte{5}, value: []byte("value5"), op: opSet},   // will hash to some prefix
-				6:  {key: []byte{6}, value: []byte("value6"), op: opSet},   // will hash to some prefix
-				7:  {key: []byte{7}, value: []byte("value7"), op: opSet},   // will hash to some prefix
-				8:  {key: []byte{8}, value: []byte("value8"), op: opSet},   // will hash to some prefix
-				9:  {key: []byte{9}, value: []byte("value9"), op: opSet},   // will hash to some prefix
-				10: {key: []byte{10}, value: []byte("value10"), op: opSet}, // will hash to some prefix
-				11: {key: []byte{11}, value: []byte("value11"), op: opSet}, // will hash to some prefix
-				12: {key: []byte{12}, value: []byte("value12"), op: opSet}, // will hash to some prefix
-				13: {key: []byte{13}, value: []byte("value13"), op: opSet}, // will hash to some prefix
-				14: {key: []byte{14}, value: []byte("value14"), op: opSet}, // will hash to some prefix
-				15: {key: []byte{15}, value: []byte("value15"), op: opSet}, // will hash to some prefix
-				16: {key: []byte{16}, value: []byte("value16"), op: opSet}, // will hash to some prefix
-			},
-		},
-		{
-			name: "parallel commit with mixed set and delete operations",
-			detail: `Mix of set and delete operations across subtrees to test
-			parallel processing of different operation types.`,
-			keyBitSize: 160,
-			preset:     nil,
-			operations: map[uint64]valueOp{
-				1:  {key: []byte{1}, value: []byte("value1"), op: opSet},
-				2:  {key: []byte{2}, value: []byte("value2"), op: opSet},
-				3:  {key: []byte{3}, value: []byte("value3"), op: opSet},
-				4:  {key: []byte{4}, value: []byte("value4"), op: opSet},
-				5:  {key: []byte{5}, value: []byte("value5"), op: opSet},
-				6:  {key: []byte{6}, value: []byte("value6"), op: opSet},
-				7:  {key: []byte{7}, value: []byte("value7"), op: opSet},
-				8:  {key: []byte{8}, value: []byte("value8"), op: opSet},
-				9:  {key: []byte{9}, op: opDelete},  // delete operation
-				10: {key: []byte{10}, op: opDelete}, // delete operation
-				11: {key: []byte{11}, value: []byte("value11"), op: opSet},
-				12: {key: []byte{12}, value: []byte("value12"), op: opSet},
-				13: {key: []byte{13}, op: opDelete}, // delete operation
-				14: {key: []byte{14}, value: []byte("value14"), op: opSet},
-				15: {key: []byte{15}, value: []byte("value15"), op: opSet},
-				16: {key: []byte{16}, value: []byte("value16"), op: opSet},
-			},
-		},
-		{
-			name: "fallback to sequential for small operation count",
-			detail: `When there are fewer operations than 2*NumSubtrees (16),
-			the function should fall back to sequential processing.`,
-			keyBitSize: 160,
-			preset:     nil,
-			operations: map[uint64]valueOp{
-				1: {key: []byte{1}, value: []byte("value1"), op: opSet},
-				2: {key: []byte{2}, value: []byte("value2"), op: opSet},
-				3: {key: []byte{3}, value: []byte("value3"), op: opSet},
-				// only 3 operations - should use sequential commit
-			},
-		},
-		{
-			name: "parallel commit with concurrent updates to same subtree",
-			detail: `Multiple operations targeting the same subtree prefix
-			should be processed together in that subtree's goroutine.`,
-			keyBitSize: 160,
-			preset:     nil,
-			operations: func() map[uint64]valueOp {
-				ops := make(map[uint64]valueOp)
-				// Generate operations that will hash to similar prefixes
-				for i := 0; i < 20; i++ {
-					ops[uint64(i)] = valueOp{
-						key:   []byte{byte(i)},
-						value: []byte(fmt.Sprintf("value%d", i)),
-						op:    opSet,
-					}
-				}
-				return ops
-			}(),
-		},
-	}
-
-	for _, test := range tests {
-		t.Run(test.name, func(t *testing.T) {
-			// create a new SMT for this test
-			smt, memStore := NewTestSMT(t, test.preset, nil, test.keyBitSize)
-			defer memStore.Close()
-
-			// first, commit using the parallel method
-			err := smt.CommitParallel(test.operations)
-			if test.shouldError {
-				require.Error(t, err)
-				return
-			}
-			require.NoError(t, err, "CommitParallel should not error")
-
-			// get the parallel result root
-			parallelRoot := smt.Root()
-
-			// now create a fresh SMT and use sequential commit for comparison
-			smtSequential, memStoreSequential := NewTestSMT(t, test.preset, nil, test.keyBitSize)
-			defer memStoreSequential.Close()
-
-			err = smtSequential.Commit(test.operations)
-			require.NoError(t, err, "Sequential commit should not error")
-
-			// get the sequential result root
-			sequentialRoot := smtSequential.Root()
-
-			// verify that parallel and sequential commits produce identical results
-			require.Equal(t, sequentialRoot, parallelRoot,
-				"Parallel and sequential commits should produce identical root hashes")
-
-			// verify that the final tree state is consistent by checking a few operations
-			for _, op := range test.operations {
-				if op.op == opDelete || entryIsDelete(op.entry) {
-					continue // skip verification for delete operations
-				}
-
-				// verify the value can be retrieved correctly
-				proof, err := smt.GetMerkleProof(op.key)
-				require.NoError(t, err, "Should be able to get merkle proof")
-
-				// verify membership proof
-				valid, err := smt.VerifyProof(op.key, op.value, true, smt.Root(), proof)
-				require.NoError(t, err, "Should be able to verify proof")
-				require.True(t, valid, "Proof should be valid for set operation")
-			}
-		})
-	}
-}
+// func TestCommitParallel(t *testing.T) {
+// 	tests := []struct {
+// 		name        string
+// 		detail      string
+// 		keyBitSize  int
+// 		preset      *NodeList
+// 		operations  map[uint64]valueOp
+// 		expected    *NodeList
+// 		shouldError bool
+// 	}{
+// 		{
+// 			name: "parallel commit with operations across multiple subtrees",
+// 			detail: `Operations distributed across different 3-bit prefixes should be processed in parallel
+// 			without conflicts. This tests the core parallelization logic.`,
+// 			keyBitSize: 160,
+// 			preset:     nil, // start with empty tree
+// 			operations: map[uint64]valueOp{
+// 				// operations for different subtrees based on hash prefixes
+// 				1:  {key: []byte{1}, value: []byte("value1"), op: opSet},   // will hash to some prefix
+// 				2:  {key: []byte{2}, value: []byte("value2"), op: opSet},   // will hash to some prefix
+// 				3:  {key: []byte{3}, value: []byte("value3"), op: opSet},   // will hash to some prefix
+// 				4:  {key: []byte{4}, value: []byte("value4"), op: opSet},   // will hash to some prefix
+// 				5:  {key: []byte{5}, value: []byte("value5"), op: opSet},   // will hash to some prefix
+// 				6:  {key: []byte{6}, value: []byte("value6"), op: opSet},   // will hash to some prefix
+// 				7:  {key: []byte{7}, value: []byte("value7"), op: opSet},   // will hash to some prefix
+// 				8:  {key: []byte{8}, value: []byte("value8"), op: opSet},   // will hash to some prefix
+// 				9:  {key: []byte{9}, value: []byte("value9"), op: opSet},   // will hash to some prefix
+// 				10: {key: []byte{10}, value: []byte("value10"), op: opSet}, // will hash to some prefix
+// 				11: {key: []byte{11}, value: []byte("value11"), op: opSet}, // will hash to some prefix
+// 				12: {key: []byte{12}, value: []byte("value12"), op: opSet}, // will hash to some prefix
+// 				13: {key: []byte{13}, value: []byte("value13"), op: opSet}, // will hash to some prefix
+// 				14: {key: []byte{14}, value: []byte("value14"), op: opSet}, // will hash to some prefix
+// 				15: {key: []byte{15}, value: []byte("value15"), op: opSet}, // will hash to some prefix
+// 				16: {key: []byte{16}, value: []byte("value16"), op: opSet}, // will hash to some prefix
+// 			},
+// 		},
+// 		{
+// 			name: "parallel commit with mixed set and delete operations",
+// 			detail: `Mix of set and delete operations across subtrees to test
+// 			parallel processing of different operation types.`,
+// 			keyBitSize: 160,
+// 			preset:     nil,
+// 			operations: map[uint64]valueOp{
+// 				1:  {key: []byte{1}, value: []byte("value1"), op: opSet},
+// 				2:  {key: []byte{2}, value: []byte("value2"), op: opSet},
+// 				3:  {key: []byte{3}, value: []byte("value3"), op: opSet},
+// 				4:  {key: []byte{4}, value: []byte("value4"), op: opSet},
+// 				5:  {key: []byte{5}, value: []byte("value5"), op: opSet},
+// 				6:  {key: []byte{6}, value: []byte("value6"), op: opSet},
+// 				7:  {key: []byte{7}, value: []byte("value7"), op: opSet},
+// 				8:  {key: []byte{8}, value: []byte("value8"), op: opSet},
+// 				9:  {key: []byte{9}, op: opDelete},  // delete operation
+// 				10: {key: []byte{10}, op: opDelete}, // delete operation
+// 				11: {key: []byte{11}, value: []byte("value11"), op: opSet},
+// 				12: {key: []byte{12}, value: []byte("value12"), op: opSet},
+// 				13: {key: []byte{13}, op: opDelete}, // delete operation
+// 				14: {key: []byte{14}, value: []byte("value14"), op: opSet},
+// 				15: {key: []byte{15}, value: []byte("value15"), op: opSet},
+// 				16: {key: []byte{16}, value: []byte("value16"), op: opSet},
+// 			},
+// 		},
+// 		{
+// 			name: "fallback to sequential for small operation count",
+// 			detail: `When there are fewer operations than 2*NumSubtrees (16),
+// 			the function should fall back to sequential processing.`,
+// 			keyBitSize: 160,
+// 			preset:     nil,
+// 			operations: map[uint64]valueOp{
+// 				1: {key: []byte{1}, value: []byte("value1"), op: opSet},
+// 				2: {key: []byte{2}, value: []byte("value2"), op: opSet},
+// 				3: {key: []byte{3}, value: []byte("value3"), op: opSet},
+// 				// only 3 operations - should use sequential commit
+// 			},
+// 		},
+// 		{
+// 			name: "parallel commit with concurrent updates to same subtree",
+// 			detail: `Multiple operations targeting the same subtree prefix
+// 			should be processed together in that subtree's goroutine.`,
+// 			keyBitSize: 160,
+// 			preset:     nil,
+// 			operations: func() map[uint64]valueOp {
+// 				ops := make(map[uint64]valueOp)
+// 				// Generate operations that will hash to similar prefixes
+// 				for i := 0; i < 20; i++ {
+// 					ops[uint64(i)] = valueOp{
+// 						key:   []byte{byte(i)},
+// 						value: []byte(fmt.Sprintf("value%d", i)),
+// 						op:    opSet,
+// 					}
+// 				}
+// 				return ops
+// 			}(),
+// 		},
+// 	}
+
+// 	for _, test := range tests {
+// 		t.Run(test.name, func(t *testing.T) {
+// 			// create a new SMT for this test
+// 			smt, memStore := NewTestSMT(t, test.preset, nil, test.keyBitSize)
+// 			defer memStore.Close()
+
+// 			// first, commit using the parallel method
+// 			err := smt.CommitParallel(test.operations)
+// 			if test.shouldError {
+// 				require.Error(t, err)
+// 				return
+// 			}
+// 			require.NoError(t, err, "CommitParallel should not error")
+
+// 			// get the parallel result root
+// 			parallelRoot := smt.Root()
+
+// 			// now create a fresh SMT and use sequential commit for comparison
+// 			smtSequential, memStoreSequential := NewTestSMT(t, test.preset, nil, test.keyBitSize)
+// 			defer memStoreSequential.Close()
+
+// 			err = smtSequential.Commit(test.operations)
+// 			require.NoError(t, err, "Sequential commit should not error")
+
+// 			// get the sequential result root
+// 			sequentialRoot := smtSequential.Root()
+
+// 			// verify that parallel and sequential commits produce identical results
+// 			require.Equal(t, sequentialRoot, parallelRoot,
+// 				"Parallel and sequential commits should produce identical root hashes")
+
+// 			// verify that the final tree state is consistent by checking a few operations
+// 			for _, op := range test.operations {
+// 				if op.op == opDelete || entryIsDelete(op.entry) {
+// 					continue // skip verification for delete operations
+// 				}
+
+// 				// verify the value can be retrieved correctly
+// 				proof, err := smt.GetMerkleProof(op.key)
+// 				require.NoError(t, err, "Should be able to get merkle proof")
+
+// 				// verify membership proof
+// 				valid, err := smt.VerifyProof(op.key, op.value, true, smt.Root(), proof)
+// 				require.NoError(t, err, "Should be able to verify proof")
+// 				require.True(t, valid, "Proof should be valid for set operation")
+// 			}
+// 		})
+// 	}
+// }
 
 func TestCommitParallelStress(t *testing.T) {
 	// stress test with many operations
