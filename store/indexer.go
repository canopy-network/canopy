--- conflicted
+++ resolved
@@ -10,7 +10,6 @@
 	"github.com/canopy-network/canopy/lib"
 	"github.com/canopy-network/canopy/lib/crypto"
 	lru "github.com/hashicorp/golang-lru/v2"
-	"golang.org/x/sync/errgroup"
 )
 
 var _ lib.RWIndexerI = &Indexer{}
@@ -588,27 +587,22 @@
 	if err != nil {
 		return nil, err
 	}
-<<<<<<< HEAD
 	events, err := t.GetEventsNonPaginated(ptr.Height, false)
 	if err != nil {
 		return nil, err
 	}
+	bz, err = lib.Marshal(&lib.BlockResult{
+		BlockHeader:  ptr,
+		Transactions: txs,
+	})
+	if err != nil {
+		return nil, err
+	}
 	return &lib.BlockResult{
-		BlockHeader:  ptr,
-		Meta:         &lib.BlockResultMeta{Size: uint64(len(bz))},
-		Events:       events,
-=======
-	result := &lib.BlockResult{
-		BlockHeader:  ptr,
->>>>>>> eb6ab2f7
-		Transactions: txs,
-	}
-	resultBz, err := lib.Marshal(result)
-	if err != nil {
-		return nil, err
-	}
-	result.Meta = &lib.BlockResultMeta{Size: uint64(len(resultBz))}
-	return result, nil
+		BlockHeader: ptr,
+		Meta:        &lib.BlockResultMeta{Size: uint64(len(bz))},
+		Events:      events,
+	}, nil
 }
 
 // getTx() gets the tx bytes from the DB and converts it into TxResult object
