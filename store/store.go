package store

import (
	"bytes"
	"encoding/binary"
	"fmt"
	"math"
	"path/filepath"
	"sync/atomic"
	"time"

	"github.com/alecthomas/units"
	"github.com/canopy-network/canopy/lib"
	"github.com/dgraph-io/badger/v4"
)

const (
	latestStatePrefix     = "s/"         // prefix designated for the LatestStateStore where the most recent blobs of state data are held
	historicStatePrefix   = "h/"         // prefix designated for the HistoricalStateStore where the historical blobs of state data are held
	stateCommitmentPrefix = "c/"         // prefix designated for the StateCommitmentStore (immutable, tree DB) built of hashes of state store data
	indexerPrefix         = "i/"         // prefix designated for indexer (transactions, blocks, and quorum certificates)
	stateCommitIDPrefix   = "x/"         // prefix designated for the commit ID (height and state merkle root)
	lastCommitIDPrefix    = "a/"         // prefix designated for the latest commit ID for easy access (latest height and latest state merkle root)
	partitionExistsKey    = "e/"         // to check if partition exists
	partitionFrequency    = uint64(1000) // blocks
	maxKeyBytes           = 256          // maximum size of a key
)

// maximum size of the database (batch) transaction
var maxTransactionSize = int64(
	math.Ceil(float64(5*units.GB) / badgerDBMaxBatchScalingFactor),
)

var _ lib.StoreI = &Store{} // enforce the Store interface

/*
The Store struct is a high-level abstraction layer built on top of a single BadgerDB instance,
providing four main components for managing blockchain-related data.

1. StateStore: This component is responsible for storing the actual blobs of data that represent
   the state. It acts as the primary data storage layer. This store is divided into 'historical'
   partitions and 'latest' data. This separation allows efficient iteration, fast snapshot access,
   and safe pruning of older state without impacting current performance.

2. StateCommitStore: This component maintains a Sparse Merkle Tree structure, mapping keys
   (hashes) to their corresponding data hashes. It is optimized for blockchain operations,
   allowing efficient proof of existence within the tree and enabling the creation of a single
   'root' hash. This root hash represents the entire state, facilitating easy verification by
   other nodes to ensure consistency between their StateHash and the peer StateHash.

3. Indexer: This component indexes critical blockchain elements, including Quorum Certificates
   by height, Blocks by both height and hash, and Transactions by height.index, hash, sender,
   and recipient. The indexing allows for efficient querying and retrieval of these elements,
   which are essential for blockchain operation.

4. CommitIDStore: This is a smaller abstraction that isolates the 'CommitID' structures, which
   consist of two fields: Version, representing the height or version number, and Root, the root
   hash of the StateCommitStore corresponding to that version. This separation aids in managing
   the state versioning process.

The Store leverages BadgerDB in Managed Mode to maintain historical versions of the state,
allowing for time-travel operations and historical state queries. It uses BadgerDB Transactions
to ensure that all writes to the StateStore, StateCommitStore, Indexer, and CommitIDStore are
performed atomically in a single commit operation per height. Additionally, the Store uses
lexicographically ordered prefix keys to facilitate easy and efficient iteration over stored data.
*/

type StoreStat struct {
	store    string
	duration time.Duration
}

func (s *Store) logData() {
	logger := lib.NewDefaultLogger()
	quit := make(chan struct{})
	stats := make([]StoreStat, 0)

	go func() {
		for stat := range s.statsChan {
			stats = append(stats, stat)
		}
		close(quit)
	}()

	go func() {
		interval := 5 * time.Second
		ticker := time.NewTicker(interval)
		defer ticker.Stop()

		for {
			select {
			case <-ticker.C:
				if len(stats) == 0 {
					continue
				}

				type statType struct {
					duration time.Duration
					total    int
				}

				st := map[string]statType{}
				st[stateCommitIDPrefix] = statType{}
				st[latestStatePrefix] = statType{}
				st[historicStatePrefix] = statType{}
				for _, stat := range stats {
					st[stat.store] = statType{
						duration: st[stat.store].duration + stat.duration,
						total:    st[stat.store].total + 1,
					}
				}

				lssAvg := st[latestStatePrefix].duration / time.Duration(st[latestStatePrefix].total)
				hssAvg := st[historicStatePrefix].duration / time.Duration(st[historicStatePrefix].total)
				scAvg := st[stateCommitmentPrefix].duration / time.Duration(st[stateCommitmentPrefix].total)

				logger.Infof("[Store] Avg Set Time: LSS: %s | HSS: %s | SC: %s",
					lssAvg, hssAvg, scAvg)
				stats = make([]StoreStat, 0)
			case <-quit:
				return
			}
		}
	}()
}

type Store struct {
	statsChan           chan StoreStat
	version             uint64             // version of the store
	root                []byte             // root associated with the CommitID at this version
	db                  *badger.DB         // underlying database
	reader              *badger.Txn        // reader to view committed data
	writer              *badger.WriteBatch // the batch writer that allows committing it all at once
	lss                 *Txn               // reference to the 'latest' state store
	hss                 *Txn               // references the 'historical' state store
	sc                  *SMT               // reference to the state commitment store
	*Indexer                               // reference to the indexer store
	useHistorical       bool               // signals to use the historical state store for query
	isGarbageCollecting atomic.Bool        // protect garbage collector (only 1 at a time)
	metrics             *lib.Metrics       // telemetry
	log                 lib.LoggerI        // logger
}

// New() creates a new instance of a StoreI either in memory or an actual disk DB
func New(config lib.Config, metrics *lib.Metrics, l lib.LoggerI) (lib.StoreI, lib.ErrorI) {
	if config.StoreConfig.InMemory {
		return NewStoreInMemory(l)
	}
	return NewStore(filepath.Join(config.DataDirPath, config.DBName), metrics, l)
}

// NewStore() creates a new instance of a disk DB
func NewStore(path string, metrics *lib.Metrics, log lib.LoggerI) (lib.StoreI, lib.ErrorI) {
	// use badger DB in managed mode to allow easy versioning
	// memTableSize is set to 1.28GB (max) to allow 128MB (10%) of writes in a
	// single batch. It is seemingly unknown why the 10% limit is set
	now := time.Now()
	log.Info("opening new store DB")
	// https://discuss.dgraph.io/t/discussion-badgerdb-should-offer-arbitrarily-sized-atomic-transactions/8736
	db, err := badger.OpenManaged(badger.DefaultOptions(path).WithNumVersionsToKeep(math.MaxInt64).
		WithLoggingLevel(badger.ERROR).WithMemTableSize(maxTransactionSize))
	log.Infof("opened new store DB, took: %s", time.Since(now).String())
	if err != nil {
		return nil, ErrOpenDB(err)
	}
	if e := setBatchOptions(db, 128*int64(units.MB)); e != nil {
		return nil, ErrOpenDB(e)
	}
	return NewStoreWithDB(db, metrics, log, true)
}

// NewStoreInMemory() creates a new instance of a mem DB
func NewStoreInMemory(log lib.LoggerI) (lib.StoreI, lib.ErrorI) {
	db, err := badger.OpenManaged(badger.DefaultOptions("").
		WithInMemory(true).WithLoggingLevel(badger.ERROR))
	if err != nil {
		return nil, ErrOpenDB(err)
	}
	return NewStoreWithDB(db, nil, log, true)
}

// NewStoreWithDB() returns a Store object given a DB and a logger
func NewStoreWithDB(db *badger.DB, metrics *lib.Metrics, log lib.LoggerI, write bool) (*Store, lib.ErrorI) {
	// get the latest CommitID (height and hash)
	id := getLatestCommitID(db, log)
	// make a writable tx that reads from the last height
	reader := db.NewTransactionAt(id.Height, false)
	// create a new batch writer for the next version as the version cannot
	// be set at the commit time
	writer := db.NewWriteBatchAt(id.Height + 1)
	// return the store object
<<<<<<< HEAD
	return &Store{
=======
	st := &Store{
>>>>>>> c7f6be35
		version:   id.Height,
		log:       log,
		db:        db,
		reader:    reader,
		writer:    writer,
		lss:       NewBadgerTxn(reader, writer, []byte(latestStatePrefix), true, log),
		hss:       NewBadgerTxn(reader, writer, historicalPrefix(id.Height), false, log),
		sc:        NewDefaultSMT(NewBadgerTxn(reader, writer, []byte(stateCommitmentPrefix), false, log)),
		Indexer:   &Indexer{NewBadgerTxn(reader, writer, []byte(indexerPrefix), true, log)},
		metrics:   metrics,
		root:      id.Root,
		statsChan: make(chan StoreStat, 5000),
<<<<<<< HEAD
	}, nil
=======
	}
	st.logData() // start logging data
	return st, nil
>>>>>>> c7f6be35
}

// NewReadOnly() returns a store without a writer - meant for historical read only queries
func (s *Store) NewReadOnly(queryVersion uint64) (lib.StoreI, lib.ErrorI) {
	// create a variable to signal if the historical state store should be utilized
	var useHistorical bool
	// if the query version is older than the partition frequency
	if queryVersion < partitionHeight(s.version) {
		useHistorical = true
	}
	// make a reader for the specified version
	reader := s.db.NewTransactionAt(queryVersion, false)
	// create a batch writer for the specified version.
	// BadgerDB does not allow a batch writer to be set at a version 0
	// as this is just a reader attempting to write to this will fail
	writer := s.db.NewWriteBatchAt(0)
	// return the store object
	return &Store{
		version:       queryVersion,
		log:           s.log,
		db:            s.db,
		reader:        reader,
		writer:        writer,
		lss:           NewBadgerTxn(reader, writer, []byte(latestStatePrefix), true, s.log),
		hss:           NewBadgerTxn(reader, writer, historicalPrefix(queryVersion), false, s.log),
		sc:            NewDefaultSMT(NewBadgerTxn(reader, writer, []byte(stateCommitmentPrefix), false, s.log)),
		Indexer:       &Indexer{NewBadgerTxn(reader, writer, []byte(indexerPrefix), true, s.log)},
		useHistorical: useHistorical,
		metrics:       s.metrics,
		root:          bytes.Clone(s.root),
		statsChan:     make(chan StoreStat, 5000),
	}, nil
}

// Copy() make a copy of the store with a new read/write transaction
// this can be useful for having two simultaneous copies of the store
// ex: Mempool state and FSM state
func (s *Store) Copy() (lib.StoreI, lib.ErrorI) {
	reader := s.db.NewTransactionAt(s.version, false)
	writer := s.db.NewWriteBatchAt(s.version + 1)
	return &Store{
		version:   s.version,
		log:       s.log,
		db:        s.db,
		reader:    reader,
		writer:    writer,
		lss:       NewBadgerTxn(reader, writer, []byte(latestStatePrefix), true, s.log),
		hss:       NewBadgerTxn(reader, writer, historicalPrefix(s.version), false, s.log),
		sc:        NewDefaultSMT(NewBadgerTxn(reader, writer, []byte(stateCommitmentPrefix), false, s.log)),
		Indexer:   &Indexer{NewBadgerTxn(reader, writer, []byte(indexerPrefix), true, s.log)},
		metrics:   s.metrics,
		root:      bytes.Clone(s.root),
		statsChan: make(chan StoreStat, 5000),
	}, nil
}

// Commit() performs a single atomic write of the current state to all stores.
func (s *Store) Commit() (root []byte, err lib.ErrorI) {
	// update the version (height) number
	s.version++
	// get the root from the sparse merkle tree at the current state
	s.root = s.sc.Root()
	// set the new CommitID (to the Transaction not the actual DB)
	if err = s.setCommitID(s.version, s.root); err != nil {
		return nil, err
	}
	// extract the internal metrics from the badger Txn
	size, entries := getSizeAndCountFromBatch(s.writer)
	// update the metrics once complete
	defer s.metrics.UpdateStoreMetrics(size, entries, time.Time{}, time.Now())
	// finally commit the entire Transaction to the actual DB under the proper version (height) number
	if e := s.Write(); e != nil {
		return nil, err
	}
	s.log.Infof("flushing batch writer to disk, version: %d size %d count %d", s.version, size, entries)
	if e := s.writer.Flush(); e != nil {
		return nil, ErrCommitDB(e)
	}
	// reset the writer for the next height
	s.resetWriter()
	// return the root
	return bytes.Clone(s.root), nil
}

// Write() writes the current state to the batch writer without committing it.
func (s *Store) Write() lib.ErrorI {
	s.log.Infof("writing to sc writer, len: %d", s.sc.store.(*Txn).cache.sortedLen)
	if er := s.sc.store.(TxnWriterI).Write(); er != nil {
		return ErrCommitDB(er)
	}
	s.log.Infof("writing to lss writer, len: %d", s.lss.cache.sortedLen)
	if e := s.lss.Write(); e != nil {
		return ErrCommitDB(e)
	}
	s.log.Infof("writing to hss writer, len: %d", s.hss.cache.sortedLen)
	if e := s.hss.Write(); e != nil {
		return ErrCommitDB(e)
	}
	s.log.Infof("writing to indexer writer, len: %d", s.Indexer.db.cache.sortedLen)
	if e := s.Indexer.db.Write(); e != nil {
		return ErrCommitDB(e)
	}
	return nil
}

// PARTITIONING CODE BELOW

// ShouldPartition() determines if it is time to partition
func (s *Store) ShouldPartition() (timeToPartition bool) {
	// check if it's time to partition (1001, 2001, 3001...)
	if (s.version-partitionHeight(s.version))%(partitionFrequency/10) != 1 {
		return false
	}
	// get the partition exists value from the store at a particular historical partition prefix
	value, err := s.hss.Get([]byte(partitionExistsKey))
	if err != nil {
		s.log.Errorf("ShouldPartition() failed with err: %s", err.Error())
		return false
	}
	// check if the value is set <key is the value>
	timeToPartition = !bytes.Equal(value, []byte(partitionExistsKey))
	// log the result
	if !timeToPartition {
		s.log.Debug("Not partitioning, partition key already exists")
	} else {
		s.log.Debug("Should partition! No partition key exists")
	}
	return
}

// Partition()
//  1. SNAPSHOT: for each key in the state store, copy them in the new historical partition to ensure
//     each partition has a complete version of the state at the border -- allowing older partitions to
//     safely be pruned
//  2. PRUNE: Drop all versions in the LSS older than the latest keys @ partition height
func (s *Store) Partition() {
	start := time.Now()
	// create a copy of the store for multi-thread safety
	sCopy, err := s.Copy()
	if err != nil {
		s.log.Errorf(err.Error())
		return
	}
	// cast to a type Store reference for lower level functionality
	sc := sCopy.(*Store)
	// log the beginning of the process
	sc.log.Info("Started partition process ✂️")
	if err = func() lib.ErrorI {
		// calculate the partition height
		snapshotHeight := partitionHeight(sc.Version())
		// create a reader at the partition height
		reader := sc.db.NewTransactionAt(snapshotHeight, false)
		defer reader.Discard()
		// create a managed batch to do the 'writing'
		writer := sc.db.NewWriteBatchAt(snapshotHeight)
		defer writer.Cancel()
		// generate the historical partition prefix
		partitionPrefix := historicalPrefix(snapshotHeight)
		// get the latest store in a transaction wrapper
		lss := NewBadgerTxn(reader, writer, []byte(latestStatePrefix), true, s.log)
		// create an iterator that traverses the entire latest state store at the partition height
		iterator, er := lss.ArchiveIterator(nil)
		if er != nil {
			return er
		}
		// convert the iterator to a type Iterator for lower level functionality
		it := iterator.(*Iterator)
		defer it.Close()
		// set a signal the partition was successfully created <only written if batch succeeds>
		if e := writer.SetEntryAt(&badger.Entry{Key: lib.Append(partitionPrefix, []byte(partitionExistsKey)), Value: []byte(partitionExistsKey)}, snapshotHeight); e != nil {
			return ErrSetEntry(e)
		}
		// create a variable to de-duplicate the calls
		deDuplicator := lib.NewDeDuplicator[string]()
		// for each key in the state at the partition height
		for ; it.Valid(); it.Next() {
			// get the key from the iterator item
			k, v := it.Key(), it.Value()
			// skip items that are already marked for Garbage Collection
			if deDuplicator.Found(lib.BytesToString(k)) {
				continue
			}
			// if the item is 'deleted'
			if it.Deleted() {
				// set the item as deleted at the partition height and discard earlier versions
				if e := writer.SetEntryAt(newEntry(lib.Append([]byte(latestStatePrefix), k), nil, badgerDeleteBit|badgerDiscardEarlierVersions), snapshotHeight); e != nil {
					return ErrSetEntry(e)
				}
			} else {
				// set item in the historical partition
				if e := writer.SetEntryAt(newEntry(lib.Append(partitionPrefix, k), v, badgerNoDiscardBit), snapshotHeight); e != nil {
					return ErrSetEntry(e)
				}
				// re-write the latest version with the 'discard' flag set
				if e := writer.SetEntryAt(newEntry(lib.Append([]byte(latestStatePrefix), k), v, badgerDiscardEarlierVersions), snapshotHeight); e != nil {
					return ErrSetEntry(e)
				}
			}
		}
		// extract the internal metrics from the badger Txn
		size, entries := getSizeAndCountFromBatch(writer)
		// update the metrics once complete
		defer s.metrics.UpdateStoreMetrics(size, entries, start, time.Now())
		// commit the batch
		if e := writer.Flush(); e != nil {
			return ErrFlushBatch(e)
		}
		// if the partition height is past the partition frequency, set the discardTs at the partition height-1
		if snapshotHeight > partitionFrequency {
			sc.db.SetDiscardTs(snapshotHeight - 2)
		}
		// if the GC isn't already running
		if !s.isGarbageCollecting.Swap(true) {
			sc.log.Info("Started partition GC process")
			// force the mem table to flush to the LSM
			sc.log.Debug("Partition: Flushing MemTable")
			if err = FlushMemTable(sc.db); err != nil {
				return err
			}
			// run LSM compaction
			sc.log.Debug("Partition: Flattening...")
			if fe := sc.db.Flatten(1); fe != nil {
				return ErrGarbageCollectDB(fe)
			}
			// unset isGarbageCollecting once complete
			defer s.isGarbageCollecting.Store(false)
			// trigger garbage collector to prune keys
			sc.log.Debug("Partition: Garbage collecting...")
			if gcErr := sc.db.RunValueLogGC(badgerGCRatio); gcErr != nil {
				if err != badger.ErrNoRewrite {
					sc.log.Debugf("%v - this is normal", gcErr)
					// don't return an error here - this is an expected condition
				} else {
					return ErrGarbageCollectDB(gcErr)
				}
			}
		}
		// exit
		return nil
	}(); err != nil {
		sc.log.Errorf("Partitioning failed with error: %s", err.Error())
	}
	sc.log.Info("Partitioning complete ✅")
}

// Get() returns the value bytes blob from the State Store
func (s *Store) Get(key []byte) ([]byte, lib.ErrorI) {
	// if reading from a historical partition
	if s.useHistorical {
		return s.hss.Get(key)
	}
	// if reading from the latest
	return s.lss.Get(key)
}

// Set() sets the value bytes blob in the LatestStateStore and the HistoricalStateStore
// as well as the value hash in the StateCommitStore referenced by the 'key' and hash('key') respectively
func (s *Store) Set(k, v []byte) lib.ErrorI {
	// set in the state store @ latest
	now := time.Now()
	if err := s.lss.Set(k, v); err != nil {
		return err
	}
	s.statsChan <- StoreStat{
		store:    latestStatePrefix,
		duration: time.Since(now),
	}
	now = time.Now()
	// set in the state store @ historical partition
	if err := s.hss.Set(k, v); err != nil {
		return err
	}
	s.statsChan <- StoreStat{
		store:    historicStatePrefix,
		duration: time.Since(now),
	}
	now = time.Now()
	// set in the state commit store
	if err := s.sc.Set(k, v); err != nil {
		return err
	}
	s.statsChan <- StoreStat{
		store:    stateCommitmentPrefix,
		duration: time.Since(now),
	}
	return nil
}

// Delete() removes the key-value pair from both the LatestStateStore, HistoricalStateStore, and CommitStore
func (s *Store) Delete(k []byte) lib.ErrorI {
	// delete from the state store @ latest
	if err := s.lss.Delete(k); err != nil {
		return err
	}
	// delete from the state store @ historical partition
	if err := s.hss.Tombstone(k); err != nil {
		return err
	}
	// delete from the state commit store
	return s.sc.Delete(k)
}

// GetProof() uses the StateCommitStore to prove membership and non-membership
func (s *Store) GetProof(key []byte) ([]*lib.Node, lib.ErrorI) {
	return s.sc.GetMerkleProof(key)
}

// VerifyProof() checks the validity of a member or non-member proof from the StateCommitStore
// by verifying the proof against the provided key, value, and proof data.
func (s *Store) VerifyProof(key, value []byte, validateMembership bool, root []byte, proof []*lib.Node) (bool, lib.ErrorI) {
	return s.sc.VerifyProof(key, value, validateMembership, root, proof)
}

// Iterator() returns an object for scanning the StateStore starting from the provided prefix.
// The iterator allows forward traversal of key-value pairs that match the prefix.
func (s *Store) Iterator(p []byte) (lib.IteratorI, lib.ErrorI) {
	// if reading from a historical partition
	if s.useHistorical {
		return s.hss.Iterator(p)
	}
	// if reading from latest
	return s.lss.Iterator(p)
}

// RevIterator() returns an object for scanning the StateStore starting from the provided prefix.
// The iterator allows backward traversal of key-value pairs that match the prefix.
func (s *Store) RevIterator(p []byte) (lib.IteratorI, lib.ErrorI) {
	// if reading from a historical partition
	if s.useHistorical {
		return s.hss.RevIterator(p)
	}
	// if reading from latest
	return s.lss.RevIterator(p)
}

// Version() returns the current version number of the Store, representing the height or version
// number of the state. This is used to track the versioning of the state data.
func (s *Store) Version() uint64 { return s.version }

// NewTxn() creates and returns a new transaction for the Store, allowing atomic operations
// on the StateStore, StateCommitStore, Indexer, and CommitIDStore.
func (s *Store) NewTxn() lib.StoreI {
	return &Store{
		version: s.version,
		log:     s.log,
		db:      s.db,
		reader:  s.reader,
		writer:  s.writer,
		lss:     NewTxn(s.lss, s.lss, nil, true, s.log),
		hss:     NewTxn(s.hss, s.hss, nil, false, s.log),
		// the current implementation uses Txn as the reader and writer for the SMT. so this won't
		// fail, should be revised if the SMT store is ever changed
		sc:        NewDefaultSMT(NewTxn(s.sc.store.(TxnReaderI), s.sc.store.(TxnWriterI), nil, false, s.log)),
		Indexer:   &Indexer{NewTxn(s.Indexer.db, s.Indexer.db, nil, true, s.log)},
		metrics:   s.metrics,
		root:      bytes.Clone(s.root),
		statsChan: make(chan StoreStat, 5000),
	}
}

// DB() returns the underlying BadgerDB instance associated with the Store, providing access
// to the database for direct operations and management.
func (s *Store) DB() *badger.DB { return s.db }

// Root() retrieves the root hash of the StateCommitStore, representing the current root of the
// Sparse Merkle Tree. This hash is used for verifying the integrity and consistency of the state.
func (s *Store) Root() (root []byte, err lib.ErrorI) { return s.sc.Root(), nil }

// Reset() discard and re-sets the stores writer
func (s *Store) Reset() {
	s.resetWriter()
}

// Discard() closes the writer
func (s *Store) Discard() {
	s.writer.Cancel()
}

// Close() discards the writer and closes the database connection
func (s *Store) Close() lib.ErrorI {
	s.Discard()
	if err := s.db.Close(); err != nil {
		return ErrCloseDB(s.db.Close())
	}
	return nil
}

// resetWriter() closes the writer, and creates a new writer, and sets the writer to the 3 main abstractions
func (s *Store) resetWriter() {
	// create new transactions first before discarding old ones
	newReader := s.db.NewTransactionAt(s.version, false)
	// create a new batch writer for the next version as the version cannot
	// be set at the commit time
	newWriter := s.db.NewWriteBatchAt(s.version + 1)
	// create all new transaction-dependent objects
	newLSS := NewBadgerTxn(newReader, newWriter, []byte(latestStatePrefix), true, s.log)
	newHSS := NewBadgerTxn(newReader, newWriter, historicalPrefix(s.version), false, s.log)
	newSC := NewDefaultSMT(NewBadgerTxn(newReader, newWriter, []byte(stateCommitmentPrefix), false, s.log))
	newIndexer := NewBadgerTxn(newReader, newWriter, []byte(indexerPrefix), true, s.log)
	// only after creating all new objects, discard old transactions
	s.reader.Discard()
	s.writer.Cancel()
	// update all references
	s.reader = newReader
	s.writer = newWriter
	s.lss = newLSS
	s.hss = newHSS
	s.sc = newSC
	s.Indexer.setDB(newIndexer)
}

// commitIDKey() returns the key for the commitID at a specific version
func (s *Store) commitIDKey(version uint64) []byte {
	return fmt.Appendf(nil, "%s/%d", stateCommitIDPrefix, version)
}

// getCommitID() retrieves the CommitID value for the specified version from the database
func (s *Store) getCommitID(version uint64) (id lib.CommitID, err lib.ErrorI) {
	var bz []byte
	bz, err = NewBadgerTxn(s.reader, s.writer, nil, false, s.log).Get(s.commitIDKey(version))
	if err != nil {
		return
	}
	if err = lib.Unmarshal(bz, &id); err != nil {
		return
	}
	return
}

// setCommitID() stores the CommitID for the specified version and root in the database
func (s *Store) setCommitID(version uint64, root []byte) lib.ErrorI {
	w := NewBadgerTxn(s.reader, s.writer, nil, false, s.log)
	value, err := lib.Marshal(&lib.CommitID{
		Height: version,
		Root:   root,
	})
	if err != nil {
		return err
	}
	if err = w.Set([]byte(lastCommitIDPrefix), value); err != nil {
		return err
	}
	k := s.commitIDKey(version)

	if err = w.Set(k, value); err != nil {
		return err
	}

	return w.Write()
}

// historicalPrefix() calculates the prefix for a particular historical partition given the block height
func historicalPrefix(height uint64) []byte {
	return append([]byte(historicStatePrefix), binary.BigEndian.AppendUint64(nil, partitionHeight(height))...)
}

// partitionHeight() returns the height of the partition given some height
// (ex. 45000 -> 40000 and 57550 -> 50000)
func partitionHeight(height uint64) uint64 {
	if height < partitionFrequency {
		return 1 // not 0
	}
	return (height / partitionFrequency) * partitionFrequency
}

// getLatestCommitID() retrieves the latest CommitID from the database
func getLatestCommitID(db *badger.DB, log lib.LoggerI) (id *lib.CommitID) {
	tx := NewBadgerTxn(db.NewTransactionAt(math.MaxUint64, false), db.NewWriteBatchAt(0), nil, false, log)
	defer tx.Close()
	id = new(lib.CommitID)
	bz, err := tx.Get([]byte(lastCommitIDPrefix))
	if err != nil {
		log.Fatalf("getLatestCommitID() failed with err: %s", err.Error())
	}
	if err = lib.Unmarshal(bz, id); err != nil {
		log.Fatalf("unmarshalCommitID() failed with err: %s", err.Error())
	}
	return
}<|MERGE_RESOLUTION|>--- conflicted
+++ resolved
@@ -189,11 +189,7 @@
 	// be set at the commit time
 	writer := db.NewWriteBatchAt(id.Height + 1)
 	// return the store object
-<<<<<<< HEAD
-	return &Store{
-=======
 	st := &Store{
->>>>>>> c7f6be35
 		version:   id.Height,
 		log:       log,
 		db:        db,
@@ -206,13 +202,9 @@
 		metrics:   metrics,
 		root:      id.Root,
 		statsChan: make(chan StoreStat, 5000),
-<<<<<<< HEAD
-	}, nil
-=======
 	}
 	st.logData() // start logging data
 	return st, nil
->>>>>>> c7f6be35
 }
 
 // NewReadOnly() returns a store without a writer - meant for historical read only queries
