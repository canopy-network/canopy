package store

import (
	"bytes"
<<<<<<< HEAD
	"time"

=======
>>>>>>> f3fe11d1
	"math/bits"

	"github.com/canopy-network/canopy/lib"
	"github.com/canopy-network/canopy/lib/crypto"
)

// =====================================================
// SMT: An optimized sparse Merkle tree
// =====================================================
//
// This is an optimized sparse Merkle tree (SMT) designed for key-value storage.
// It combines properties of prefix trees and Merkle trees to efficiently handle
// sparse datasets and cryptographic integrity.
//
//  - Sparse Structure: Keys are organized by their binary representation,
//     with internal nodes storing common prefixes to reduce redundant paths
//
//  - Merkle Hashing: Each node stores a hash derived from its children, enabling
//     cryptographic proofs for efficient verification of data integrity
//
//  - Optimized Traversals: Operations like insertion, deletion, and lookup focus
//     only on the relevant parts of the tree, minimizing unnecessary traversal of empty nodes
//
//  - Key-Value Operations: Supports upserts and deletions by dynamically creating
//     or removing nodes while maintaining the Merkle tree structure
//
// OPTIMIZATIONS OVER REGULAR SMT:
// 1. Any leaf nodes without values are set to nil. A parent node is also nil if both children are nil
// 2. If a parent has exactly one non-nil child, replace the parent with the non-nil child
// 3. A tree always starts with two children: (0x0...) and (FxF...), and a Root
//
// ALGORITHM:
//	1. Tree Traversal
//	    - Navigate down the tree to set *current* to the closest node based on the binary of the target key
//	2.a Upsert (Insert or Update)
//	    - If the target already matches *current*: Update the existing node
//	    - Otherwise: Create a new node to represent the parent of the target node and *current*
//	    - Replace the pointer to *current* within its old parent with the new parent
//	    - Assign the *current* node and the target as children of the new parent
//	2.b Delete
//	    - If the target matches *current*:
//	      - Delete *current*
//	      - Replace the pointer to *current's parent* within *current's grandparent* with the *current's* sibling
//	      - Delete *current's* parent node
//	3. ReHash
//	    - Update hash values for all ancestor nodes of the modified node, moving upward until the root
//
// Examples:
//
//      INSERT 1101                 DELETE 010
//
//                     BEFORE
//         root                        root
//        /    \                     /      \
//      0000    1                 *0*        1
//            /   \               / \       /  \
//          1000  111          000 *010*  101  111
//               /   \
//             1110  1111
//
//
//                       AFTER
//         root                        root
//        /    \                     /      \
//      0000    1                  000       1
//            /   \                         /  \
//          1000 *11*                     101   111
//               /  \
//           *1101*  111
//                  /   \
//                1110  1111
//
// =====================================================
//

type SMTStat struct {
	duration time.Duration
	rehashes uint32
	hashTime time.Duration
}

func (s *SMT) logData() {
	logger := lib.NewDefaultLogger()
	quit := make(chan struct{})

	stats := make([]SMTStat, 0)

	go func() {
		for stat := range s.statsChan {
			stats = append(stats, stat)
		}
		close(quit)
	}()

	go func() {
		interval := 5 * time.Second
		ticker := time.NewTicker(interval)
		defer ticker.Stop()

		for {
			select {
			case <-ticker.C:
				if len(stats) == 0 {
					continue
				}

				var totalDuration time.Duration
				var totalHashTime time.Duration
				var totalRehashes uint32

				for _, stat := range stats {
					totalDuration += stat.duration
					totalHashTime += stat.hashTime
					totalRehashes += stat.rehashes
				}
				avgDuration := totalDuration / time.Duration(len(stats))
				avgHashTime := totalHashTime / time.Duration(len(stats))
				avgRehashes := totalRehashes / uint32(len(stats))

				logger.Infof("[SMT] Avgs: OpDuration: %s | HashTime: %s | Rehashes: %d",
					avgDuration, avgHashTime, avgRehashes)
				// stats = make([]SMTStat, 5000)
				stats = make([]SMTStat, 0, 5000)
			case <-quit:
				return
			}
		}
	}()
}

const MaxKeyBitLength = 160 // the maximum leaf key bits (20 bytes)
const MaxCacheSize = 1_000_000

type SMT struct {
	// store: an abstraction of the database where the tree is being stored
	store lib.RWStoreI
	// root: the root node
	root *node
	// keyBitLength: the depth of the tree, once set it cannot be changed for a protocol
	keyBitLength int
	// nodeCache: an efficient in-memory cache to avoid marshalling and unmarshalling recent nodes
	nodeCache map[uint64]*node
	// OpData: data for each operation
	OpData

	statsChan chan SMTStat
	stat      SMTStat
}

// node wraps protobuf Node with a key
type node struct {
	// Key: the structure that is used to interpret node keys (bytes, fromBytes, etc.)
	Key *key
	// Node: is the structure persisted on disk under the above key bytes
	lib.Node
}

// OpData: data for each operation (set, delete)
type OpData struct {
	// gcp: The greatest common prefix between the Target and Current’s keys, representing the shared path
	gcp *key
	// bitPos: The bit position of the bit after the gcp in target_key
	bitPos int
	// pathBit: The bit at bitPos
	pathBit int
	// target: the node that is being added or deleted (or its ID)
	target *node
	// current: the current selected node
	current *node
	// traversed: a descending list of traversed nodes from root to parent of current
	traversed *NodeList
}

const (
	// leftChild: enum identifier of left child (0)
	leftChild = iota
	// leftChild: enum identifier of right child (1)
	rightChild
)

// NewDefaultSMT() creates a new abstraction fo the SMT object using default parameters
func NewDefaultSMT(store lib.RWStoreI) (smt *SMT) {
	return NewSMT(RootKey, MaxKeyBitLength, store)
}

// NewSMT() creates a new abstraction of the SMT object
func NewSMT(rootKey []byte, keyBitLen int, store lib.RWStoreI) (smt *SMT) {
	var err lib.ErrorI
	// create a new smt object
	smt = &SMT{
		store:        store,
		keyBitLength: keyBitLen,
		statsChan:    make(chan SMTStat),
		nodeCache:    make(map[uint64]*node, MaxCacheSize),
	}
	go smt.logData()
	// ensure the root key is the proper length based on the bit count
	rKey := newNodeKey(bytes.Clone(rootKey), keyBitLen)
	// get the root from the store
	smt.root, err = smt.getNode(rKey.bytes())
	if err != nil {
		panic(err)
	}
	// if the root is empty, initialize with min and max node
	if smt.root.LeftChildKey == nil {
		smt.initializeTree(rKey)
	}
	return
}

// Root() returns the root value of the smt
func (s *SMT) Root() []byte { return bytes.Clone(s.root.Value) }

// Set: insert or update a target
func (s *SMT) Set(k, v []byte) lib.ErrorI {
	start := time.Now()
	s.stat = SMTStat{
		duration: 0,
		rehashes: 0,
		hashTime: 0,
	}
	defer func() {
		s.stat.duration = time.Since(start)
		s.statsChan <- s.stat
	}()

	// calculate the key and value to upsert
	s.target = &node{Key: newNodeKey(crypto.Hash(k), s.keyBitLength), Node: lib.Node{Value: crypto.Hash(v)}}
	// check to make sure the target is valid
	if err := s.validateTarget(); err != nil {
		return err
	}
	// navigates the tree downward
	if err := s.traverse(); err != nil {
		return err
	}
	// if gcp != target key then it is an insert not an update
	if !s.target.Key.equals(s.gcp) {
		// create a new node (new parent of current and target)
		newParent := newNode()
		newParent.Key = s.gcp
		// get the parent (soon to be grandparent) of current
		oldParent := s.traversed.Parent()
		// calculate current's bytes by encoding
		currentBytes, targetBytes := s.current.Key.bytes(), s.target.Key.bytes()
		// replace the reference to Current in its parent with the new parent
		oldParent.replaceChild(currentBytes, newParent.Key.bytes())
		// set current and target as children of new parent
		// NOTE: the old parent is now the grandparent of target and current
		switch s.pathBit = s.target.Key.bitAt(s.bitPos); s.pathBit {
		case 0:
			newParent.setChildren(targetBytes, currentBytes)
		case 1:
			newParent.setChildren(currentBytes, targetBytes)
		}
		// add new node to traversed list, as it's the new parent for current and target
		// and should come after the grandparent (previously parent)
		s.traversed.Nodes = append(s.traversed.Nodes, newParent.copy())
	}
	// set the node in the database
	if err := s.setNode(s.target); err != nil {
		return err
	}
	// finish with a rehashing of the tree
	return s.rehash()
}

// Delete: removes a target node if exists in the tree
func (s *SMT) Delete(k []byte) lib.ErrorI {
	start := time.Now()
	s.stat = SMTStat{
		duration: 0,
		rehashes: 0,
		hashTime: 0,
	}
	defer func() {
		s.stat.duration = time.Since(start)
		s.statsChan <- s.stat
	}()
	// calculate the key and value to upsert
	s.target = &node{Key: newNodeKey(crypto.Hash(k), s.keyBitLength)}
	// check to make sure the target is valid
	if err := s.validateTarget(); err != nil {
		return err
	}
	// navigates the tree downward
	if err := s.traverse(); err != nil {
		return err
	}
	// if gcp != target key then there is no delete because the node does not exist
	if !s.target.Key.equals(s.gcp) {
		return nil
	}
	// calculate target key bytes
	targetBytes := s.target.Key.bytes()
	// get the parent and grandparent
	parent, grandparent := s.traversed.Parent(), s.traversed.GrandParent()
	// get the sibling of the target
	sibling, _ := parent.getOtherChild(targetBytes)
	// replace the parent reference with the sibling in the grandparent
	grandparent.replaceChild(parent.Key.bytes(), sibling)
	// delete the parent from the database and remove it from the traversal array
	if err := s.delNode(parent.Key.bytes()); err != nil {
		return err
	}
	// remove the parent from the traversed list
	s.traversed.Pop()
	// delete the target from the database
	if err := s.delNode(targetBytes); err != nil {
		return err
	}
	// finish with a rehashing of the tree
	return s.rehash()
}

// traverse: navigates the tree downward to locate the target or its closest position
func (s *SMT) traverse() (err lib.ErrorI) {
	s.reset()
	// execute main loop
	for {
		var currentKey []byte
		// add current to traversed
		s.traversed.Nodes = append(s.traversed.Nodes, s.current.copy())
		// decide to move left or right based on the bit-value of the key
		switch s.pathBit = s.target.Key.bitAt(s.bitPos); s.pathBit {
		case 0: // move down to the left
			currentKey = s.current.LeftChildKey
		case 1: // move down to the right
			currentKey = s.current.RightChildKey
		}
		// load current node from the store
		s.current, err = s.getNode(currentKey)
		if err != nil {
			return
		}
		if s.current == nil {
			return ErrInvalidMerkleTree()
		}
		// load the bytes into the key
		s.current.Key.fromBytes(currentKey)
		// update the greatest common prefix and the bit position based on the new current key
		s.target.Key.greatestCommonPrefix(&s.bitPos, s.gcp, s.current.Key)
		// exit conditions
		if !s.current.Key.equals(s.gcp) || s.target.Key.equals(s.gcp) {
			return // exit loop
		}
	}
}

// rehash() recalculate hashes from the current node upwards
func (s *SMT) rehash() lib.ErrorI {
	// create a convenience variable for the max index of the array
	maxIdx := len(s.traversed.Nodes) - 1
	// iterate the traversed list from end to start
	s.stat.rehashes = uint32(maxIdx + 1)
	for i := maxIdx; i >= 0; i-- {
		// child stores the cached from the parent that was traversed
		var child *node
		// select the parent
		parent := s.traversed.Nodes[i]
		// get a child from the traversed list if possible
		if i != maxIdx {
			child = s.traversed.Nodes[i+1]
		}
		// calculate its new value
		if err := s.updateParentValue(parent, child); err != nil {
			return err
		}
		// set node in the database
		if err := s.setNode(parent); err != nil {
			return err
		}
	}
	return nil
}

// initializeTree() ensures the tree always has a root with two children
// this allows the logic to be without root edge cases for insert and delete
func (s *SMT) initializeTree(rootKey *key) {
	// create a min and max node, this enables no edge cases for root
	minNode := &node{Key: newNodeKey(bytes.Repeat([]byte{0}, 20), s.keyBitLength), Node: lib.Node{Value: bytes.Repeat([]byte{0}, 20)}}
	maxNode := &node{Key: newNodeKey(bytes.Repeat([]byte{255}, 20), s.keyBitLength), Node: lib.Node{Value: bytes.Repeat([]byte{255}, 20)}}
	// set min and max node in the database
	if err := s.setNode(minNode); err != nil {
		panic(err)
	}
	if err := s.setNode(maxNode); err != nil {
		panic(err)
	}
	// update root
	s.root = &node{
		Key: rootKey,
		Node: lib.Node{
			LeftChildKey:  minNode.Key.bytes(),
			RightChildKey: maxNode.Key.bytes(),
		},
	}
	// update the root's value
	if err := s.updateParentValue(s.root, minNode); err != nil {
		panic(err)
	}
	// set the root in store
	if err := s.setNode(s.root); err != nil {
		panic(err)
	}
}

// updateParentValue() updates the value of parent based on its children
func (s *SMT) updateParentValue(parent, child *node) (err lib.ErrorI) {
	var rightChild, leftChild *node
	// if there's a child from the traversed list
	if child != nil {
		// determine if it's the right or left child for the parent
		if bytes.Equal(parent.RightChildKey, child.Key.bytes()) {
			rightChild = child
		} else {
			leftChild = child
		}
	}
	// get the left child
	if leftChild == nil {
		// get the child from the database
		if leftChild, err = s.getNode(parent.LeftChildKey); err != nil {
			return
		}
	}
	// get the left child
	if rightChild == nil {
		// get the child from the database
		if rightChild, err = s.getNode(parent.RightChildKey); err != nil {
			return
		}
	}
	// create a buffer for the input
	input := make([]byte, leftChild.Key.size()+len(leftChild.Value)+rightChild.Key.size()+len(rightChild.Value))
	offset := 0
	// copy leftChild key
	n := copy(input[offset:], leftChild.Key.bytes())
	offset += n
	// copy leftChild value
	n = copy(input[offset:], leftChild.Value)
	offset += n
	// copy rightChild key
	n = copy(input[offset:], rightChild.Key.bytes())
	offset += n
	// copy rightChild value
	copy(input[offset:], rightChild.Value)
	// concatenate the left and right children values; update the parents value
	now := time.Now()
	parent.Value = crypto.Hash(input)
	s.stat.hashTime += time.Since(now)
	// save the updated root value to the structure
	if bytes.Equal(parent.Key.bytes(), s.root.Key.bytes()) {
		s.root = parent.copy()
	}
	return
}

// reset() resets data for each operation
func (s *SMT) reset() {
	s.current, s.gcp = s.root.copy(), &key{}
	s.pathBit, s.bitPos = 0, 0
	s.traversed = &NodeList{Nodes: make([]*node, 0)}
}

// setNode() set a node object in a key value database
func (s *SMT) setNode(n *node) lib.ErrorI {
	// check cache max size
	if len(s.nodeCache) >= MaxCacheSize {
		s.nodeCache = make(map[uint64]*node, MaxCacheSize)
	}
	// set in cache
	s.nodeCache[crypto.Hash64(n.Key.bytes())] = n
	// convert the node object to bytes
	nodeBytes, err := n.bytes()
	if err != nil {
		return err
	}
	// set the bytes under the key in the store
	return s.store.Set(n.Key.bytes(), nodeBytes)
}

// delNode() remove a node from the database given its unique identifier
func (s *SMT) delNode(key []byte) lib.ErrorI {
	delete(s.nodeCache, crypto.Hash64(key))
	return s.store.Delete(key)
}

// getNode() retrieves a node object from the database
func (s *SMT) getNode(key []byte) (n *node, err lib.ErrorI) {
	// check cache
	n, found := s.nodeCache[crypto.Hash64(key)]
	if found {
		return n, nil
	}
	// initialize a reference to a node object
	n = newNode()
	// get the bytes of the node from the kv store
	nodeBytes, err := s.store.Get(key)
	if err != nil || nodeBytes == nil {
		return
	}
	// convert the node bytes into a node object
	if err = lib.Unmarshal(nodeBytes, n); err != nil {
		return
	}
	// set the key in the node for convenience
	n.Key.fromBytes(key)
	return
}

// validateTarget() checks the target to ensure it's not a reserved key like root, minimum or maximum
func (s *SMT) validateTarget() lib.ErrorI {
	if bytes.Equal(s.root.Key.bytes(), s.target.Key.bytes()) {
		return ErrReserveKeyWrite("root")
	}
	if bytes.Equal(newNodeKey(bytes.Repeat([]byte{0}, 20), s.keyBitLength).bytes(), s.target.Key.bytes()) {
		return ErrReserveKeyWrite("minimum")
	}
	if bytes.Equal(newNodeKey(bytes.Repeat([]byte{255}, 20), s.keyBitLength).bytes(), s.target.Key.bytes()) {
		return ErrReserveKeyWrite("maximum")
	}
	return nil
}

// GetMerkleProof() returns the merkle proof-of-membership for a given key if it exists,
// and the proof of non-membership otherwise
func (s *SMT) GetMerkleProof(k []byte) ([]*lib.Node, lib.ErrorI) {
	// calculate the key and value to traverse
	s.target = &node{Key: newNodeKey(crypto.Hash(k), s.keyBitLength)}
	// check to make sure the target is valid
	if err := s.validateTarget(); err != nil {
		return nil, err
	}
	// make the slice to store the leaf nodes and the intermediate sibling nodes
	proof := make([]*lib.Node, 0)
	// navigates the tree downward
	if err := s.traverse(); err != nil {
		return nil, err
	}
	// add the target node as the initial value of the proof
	proof = append(proof, &lib.Node{
		Key:   s.current.Key.bytes(),
		Value: s.current.Value,
	})
	// Add current to the list of traversed nodes. For membership proofs, traversed nodes include the
	// path to the target node. For non-membership proofs, the potential insertion location is
	// included instead, this is used for proof verification as the binary key (required for parent
	// hash calculation) is not externally known.
	s.traversed.Nodes = append(s.traversed.Nodes, s.current.copy())
	// traverse the nodes back up to the root to generate the proof
	for i := len(s.traversed.Nodes) - 1; i > 0; i-- {
		// get the current node and its parent
		node := s.traversed.Nodes[i]
		parent := s.traversed.Nodes[i-1]
		// use the parent and the current node itself in order to get its sibling
		siblingKey, order := parent.getOtherChild(node.Key.bytes())
		siblingNode, err := s.getNode(siblingKey)
		// check whether the sibling node actually exists
		if err != nil {
			return nil, err
		}
		// add the sibling node to the proof slice
		proof = append(proof, &lib.Node{
			Key:     siblingKey,
			Value:   siblingNode.Value,
			Bitmask: int32(order),
		})
	}
	// return the proof
	return proof, nil
}

// VerifyProof verifies a Sparse Merkle Tree proof for a given value
// reconstructing the root hash and comparing it against the provided root hash
// depending on the proof type (membership or non-membership)
func (s *SMT) VerifyProof(k []byte, v []byte, validateMembership bool, root []byte, proof []*lib.Node) (bool, lib.ErrorI) {
	// shorthand for the length of the proof slice
	proofLen := len(proof)
	// the proof slice must contain at least two nodes: the leaf node and its sibling
	if proofLen < 2 {
		return false, ErrInvalidMerkleTreeProof()
	}
	// The target is always the first value in the proof. For membership
	// proofs, it represents the actual value being verified. For non-membership proofs,
	// it indicates the potential location of the node. The initial root hash
	// can be constructed using this value.
	hash := proof[0].Value
	// currentKey is the key of the sibling node at any given height, it is used to
	// calculate the parent node's key by finding the greatest common prefix (GCP)
	// of the current node's and its sibling's keys
	currentKey := new(key).fromBytes(proof[0].Key)
	// create a new in-memory store to reconstruct the tree
	memStore, err := NewStoreInMemory(lib.NewDefaultLogger())
	if err != nil {
		return false, err
	}
	// Reconstruct a similar Merkle tree using the proof nodes. This allows to traverse
	// the tree again to verify if the given key and value are included in the tree or
	// to confirm proof-of-non-membership if the key is absent.
	smt := NewSMT(RootKey, s.keyBitLength, memStore)
	// set the node being proven in the new tree
	if err := smt.setNode(&node{
		Node: lib.Node{
			Value: proof[0].Value,
			Key:   currentKey.bytes(),
		},
		Key: currentKey,
	}); err != nil {
		return false, err
	}
	// reconstruct the tree from the bottom up using the proof slice
	for i := 1; i < proofLen; i++ {
		// parentNode will be calculated based on the current node and its sibling
		var parentNode *node
		// calculate the hash of the parent node based on the bitmask of the sibling
		if proof[i].Bitmask == leftChild {
			// build the parent node hash based on the left sibling of the given node
			hash = crypto.Hash(
				append(append(proof[i].Key, proof[i].Value...),
					append(currentKey.bytes(), hash...)...),
			)
			// set the parent node's children
			parentNode = &node{
				Node: lib.Node{
					LeftChildKey:  proof[i].Key,
					RightChildKey: currentKey.bytes(),
				},
			}
		} else {
			// build the parent node hash based on the right sibling of the given node
			hash = crypto.Hash(
				append(append(currentKey.bytes(), hash...),
					append(proof[i].Key, proof[i].Value...)...),
			)
			// set the parent node's children
			parentNode = &node{
				Node: lib.Node{
					LeftChildKey:  currentKey.bytes(),
					RightChildKey: proof[i].Key,
				},
			}
		}
		// calculate the key of the parent node by finding the greatest common prefix
		// (GCP) of their children
		nodeKey := new(key).fromBytes(proof[i].Key)
		gcp := new(key)
		// calculate the GCP between the node and the sibling based on the length of
		// the least significant bits to avoid out of bounds errors
		if currentKey.totalBits() < currentKey.totalBits() {
			currentKey.greatestCommonPrefix(new(int), gcp, nodeKey)
		} else {
			nodeKey.greatestCommonPrefix(new(int), gcp, currentKey)
		}
		// update the current key to the parent key
		currentKey = gcp
		// set the parent node's value, which is the hash of its children
		parentNode.Value = hash
		// set the parent node's key, which is the gcp of its children
		parentNode.Key = currentKey
		// add the parent node to the new tree
		if err := smt.setNode(parentNode); err != nil {
			return false, err
		}
		// set the root of the new tree, as the tree is being reconstructed from
		// the bottom up, the last node in the proof slice will be the root
		if i == proofLen-1 {
			smt.root = parentNode
		}
	}
	// compare the calculated root hash against the provided root hash
	if !bytes.Equal(hash, root) {
		return false, nil
	}
	// calculate the key to traverse the tree
	smt.target = &node{Key: newNodeKey(crypto.Hash(k), smt.keyBitLength)}
	// make sure the target is valid
	if err := smt.validateTarget(); err != nil {
		return false, err
	}
	// navigates the tree downward
	if err := smt.traverse(); err != nil {
		return false, err
	}
	// Verify whether the key exists in the tree and what kind of proof is being validated
	// (membership or non-membership).
	// if the key does not exist in the tree and the proof is for membership or
	// if the key exists in the tree and the proof is for non-membership, return false
	nodeExists := smt.target.Key.equals(smt.gcp)
	if (!nodeExists && validateMembership) || (nodeExists && !validateMembership) {
		return false, nil
	}
	// if the key does not exist in the tree and the proof is for non-membership, return true
	if !nodeExists && !validateMembership {
		return true, nil
	}
	// Verify if the value matches the provided one. This step confirms the
	// proof-of-non-membership, as the intermediate nodes are built using the
	// children's keys and values. A mismatch in values indicates that the Merkle
	// root could not have been derived from this data.
	return bytes.Equal(proof[0].Value, crypto.Hash(v)), nil
}

// NODE KEY CODE BELOW

/*
Understanding Node Keys:
	Node keys are compact representations of key bit sequences, truncated to fit the specified `KeyBitLength`
	KV databases typically store keys as sequences of bytes, but the specified key length for prefix nodes
    might not align with a whole number of bytes. Without the extra byte, there is no way to differentiate
    between keys that share the same initial bytes but differ in bit-length. The extra byte encodes the number
    of leading zero bits in the last byte of the key. This ensures that the database can reconstruct the
    original bit-level representation of the key.

	Example:
	KeyBitLength = 24
	Input:  []byte{255, 255, 255}
	Input Bits:  []int{1, 1, 1, 1, 1, 1, 1, 1, 1, 1, 1, 1, 1, 1, 1, 1, 1, 1, 1, 1, 1, 1, 1, 1}
	Output: []byte{255, 255, 255, 0}
	Explanation: 0 leading zero bits in the last byte (255 is 0b11111111)

	KeyBitLength = 9
	Input:  []byte{255, 255}
	Input Bits:  []int{1, 1, 1, 1, 1, 1, 1, 1, 1}
	Output: []byte{255, 1, 0}
	Explanation: The last byte (255) has 0 leading zero bits.
				 However, the key is truncated to 9 bits: 11111111 1,
				 and the last byte (1) has 0 leading zero bits

	KeyBitLength = 10
	Input:  []byte{1, 0}
	Input Bits:  []int{0, 0, 0, 0, 0, 0, 0, 1, 0, 0, 0, 0, 0, 0, 0, 0}
	Output: []byte{1, 0, 1}
	Explanation: The last byte (0) has 1 leading zero bit (00)

*/

// key is the structure used to cache data about node keys for optimal performance
type key struct {
	key      []byte // the actual node key bytes
	bitCount int    // cached bit count
	length   int    // cached num of bytes in the node key
}

// newNodeKey() given data and a bitCount, this function treats bytes like a continuous bit string
// a) it truncates the bits beyond bitcount
// b) it stores the left padding of the final byte in an appended meta byte at the end
//
// Examples:
//
//   - data = []byte{0b00001000, 0b00100010}, bitCount = 11
//     => []byte{0b00001000, 0b00000001, 2}
//     Final 3 bits are meaningful ('001'), compacted to 0b00000001 with 2 leading zeros.
//
//   - data = []byte{0b00001000}, bitCount = 4
//     => []byte{0b00000000, 3}
//     Final 4 bits are all 0s, compacted to 0b00000000 with 3 leading zeros.
//
//   - data = []byte{0b11110000, 0b10101001}, bitCount = 13
//     => []byte{0b11110000, 0b00010101, 0}
//     Final 5 bits are '10101', compacted to 0b00010101 with 0 leading zeros.
func newNodeKey(data []byte, bitCount int) (k *key) {
	// count the number of bytes
	numBytes := (bitCount + 7) / 8
	// create a new key object
	k = &key{key: make([]byte, numBytes)}
	// copy the data into that key object without extra bytes
	copy(k.key, data)
	// calculate the bits in the final byte
	lastByteBits := bitCount % 8
	if lastByteBits == 0 && bitCount > 0 {
		lastByteBits = 8
	}
	// zero out junk bits
	k.key[numBytes-1] >>= 8 - lastByteBits
	//
	leftPadding := bits.LeadingZeros8(k.key[numBytes-1]) - (8 - lastByteBits)
	if k.key[numBytes-1] == 0 {
		leftPadding--
	}
	// append meta byte
	k.key = append(k.key, byte(leftPadding))
	// exit with key
	return k
}

// greatestCommonPrefix() calculates the greatest common prefix (GCP) between the current key and another key.
// - Starts at a given bit position (`bitPos`).
// - Continues until bits differ or there are no more bits in the `current` key.
// CONTRACT: `current`'s size is always less than or equal to the target (`k`).
func (k *key) greatestCommonPrefix(bitPos *int, gcp *key, current *key) {
	totalBits := current.totalBits()
	// traverse both byte slices bit by bit starting at bit position
	for ; *bitPos < totalBits; *bitPos++ {
		// get the bits for target and current at current bit position
		bit1, bit2 := k.bitAt(*bitPos), current.bitAt(*bitPos)
		if bit1 != bit2 {
			break
		}
		// if the bits match, add to the common prefix
		gcp.addBit(bit1)
	}
}

// bitAt() returns the bit value <0 or 1> at a 0 indexed position left to right (MSB)
// ex 1: [0,1,1,1]: bitPos=0 returns 0 and bitPos=1 returns 1
// ex 2: [1,0,0,0,0,0,0,0], [1,0,0]: bitPos=8 returns 1 and bitPos=9 returns 0
func (k *key) bitAt(bitPos int) int {
	// calculate the byte index
	byteIndex := bitPos / 8
	// get the byte at byte index
	byt := k.key[byteIndex]
	// get the length of the key
	size, pos := k.size(), bitPos%8
	// if in the bit is NOT in the last data byte
	if byteIndex != size-2 {
		// calculate the new bit index using MSB logic
		bitIndex := 7 - pos
		// use bitwise to retrieve the bit value
		return k.bitAtIndex(byt, bitIndex)
	}
	// if the byte is fully zero or the bit is within the left-padding region, return 0
	leftPadding := int(k.key[size-1])
	if (leftPadding == 0 && byt == 0) || pos < leftPadding {
		return 0
	}
	// compute how many bits are meaningful in the final byte (1-based count)
	lastByteBitsCount := ((k.totalBits() - 1) % 8) + 1
	// calculate how far to right-shift to align the target bit to the least significant bit
	shift := lastByteBitsCount - pos - 1
	// shift the byte and mask to isolate and return the desired bit (0 or 1)
	return int((byt >> shift) & 1)
}

// addBit() appends a single bit (0 or 1) to the key and returns a new key
func (k *key) addBit(bit int) {
	// total byte length, including metaByte
	bitPos, size := k.totalBits()%8, k.size()
	if bitPos == 0 && k.bitCount != 0 {
		bitPos = 8
	}
	// get the last data byte, get the zero bit count
	lastByte, leftPadding := k.key[size-2], int(k.key[size-1])
	// inc leading zeroes if bit is zero and the last byte is all zeroes
	if k.bitCount != 0 && lastByte == 0 {
		leftPadding++
	}
	// if the current lastByte is full, append a new byte
	if bitPos == 8 {
		// add byte to the end
		k.key = append(k.key, 0)
		// reset last byte, bit position and left padding, increment size
		lastByte, bitPos, leftPadding, k.length, size = 0, 0, 0, k.length+1, size+1
	}
	// increment the bit count
	k.bitCount++
	// append the new bit to the end of the last byte and update key
	k.key[size-2], k.key[size-1] = (lastByte<<1)|byte(bit), byte(leftPadding)
}

// bytes() encodes a key object to bytes
func (k *key) bytes() []byte { return k.key }

// fromBytes() creates a new key object from existing encoded key bytes
func (k *key) fromBytes(data []byte) *key {
	k.key = data
	return k
}

// totalBits() returns the number of meaningful bits in the key
func (k *key) totalBits() int {
	if k.bitCount == 0 {
		// total byte length, including metaByte
		size := k.size()
		// initialize if necessary
		if size == 0 {
			k.key, k.length = []byte{0, 0}, 2
			return 0
		}
		// metaByte = number of leading 0s which is encoded in the *final* byte
		leadingZeroes := int(k.key[size-1])
		// slice without the metaByte
		dataBytes := k.key[:size-1]
		// bits from all full data bytes except the last
		fullBits := (size - 2) * 8
		// number of significant bits in the last byte
		bitLen := bits.Len8(dataBytes[size-2])
		// ensure only '0' still counts as 1 bit
		if bitLen == 0 {
			bitLen = 1
		}
		// finally set the bit count
		k.bitCount = fullBits + leadingZeroes + bitLen
	}
	return k.bitCount
}

func (k *key) size() int {
	if k.length == 0 {
		k.length = len(k.key)
	}
	return k.length
}

// bitAtIndex() returns a bit at an index (0 indexed and left to right) within a byte
func (k *key) bitAtIndex(b byte, index int) int { return int(b>>index) & 1 }

// equals() returns true if two key objects are equivalent
func (k *key) equals(k2 *key) bool { return bytes.Equal(k.key, k2.key) }

// NODE CODE BELOW

// newNode() is a constructor for the node object
func newNode() (n *node) {
	n = new(node)
	n.Key = new(key)
	return
}

// bytes() returns the marshalled node
func (x *node) bytes() ([]byte, lib.ErrorI) {
	// convert the object into bytes
	// NOTE: the `key` will not be marshalled as
	// it's excluded from the Node protobuf structure
	return lib.Marshal(x)
}

// setChildren() sets the children of a node in its structure
func (x *node) setChildren(leftKey, rightKey []byte) {
	x.LeftChildKey, x.RightChildKey = leftKey, rightKey
}

// getOtherChild() returns the sibling for the child key passed and which child it is
func (x *node) getOtherChild(childKey []byte) ([]byte, byte) {
	switch {
	case bytes.Equal(x.LeftChildKey, childKey):
		return x.RightChildKey, rightChild
	case bytes.Equal(x.RightChildKey, childKey):
		return x.LeftChildKey, leftChild
	}
	panic("no child node was a match for getOtherChild")
}

// replaceChild() replaces the child reference with a new key
func (x *node) replaceChild(oldKey, newKey []byte) {
	switch {
	case bytes.Equal(x.LeftChildKey, oldKey):
		x.LeftChildKey = newKey
		return
	case bytes.Equal(x.RightChildKey, oldKey):
		x.RightChildKey = newKey
		return
	}
	panic("no child node was replaced")
}

// copy() returns a shallow copy of the node
func (x *node) copy() *node { return &(*x) }

// NODE LIST CODE BELOW

// NodeList defines a list of nodes, used for traversal
type NodeList struct {
	Nodes []*node
}

// Parent() returns the parent of the last node traversed (current)
func (n *NodeList) Parent() *node { return n.Nodes[len(n.Nodes)-1] }

// GrandParent() returns the grandparent of the last node traversed (current)
func (n *NodeList) GrandParent() *node { return n.Nodes[len(n.Nodes)-2] }

// Pop() removes the node from the list
func (n *NodeList) Pop() { n.Nodes = n.Nodes[:len(n.Nodes)-1] }

// RootKey() value is arbitrary, but it happens to be right in the middle of Min and Max Hash for abstract cleanliness
var (
	RootKey = []byte{
		0x7F, 255, 255, 255, 255, 255, 255, 255,
		255, 255, 255, 255, 255, 255, 255, 255,
		255, 255, 255, 255, 255, 255, 255, 255,
		255, 255, 255, 255, 255, 255, 255, 255,
	}
)<|MERGE_RESOLUTION|>--- conflicted
+++ resolved
@@ -2,11 +2,8 @@
 
 import (
 	"bytes"
-<<<<<<< HEAD
 	"time"
 
-=======
->>>>>>> f3fe11d1
 	"math/bits"
 
 	"github.com/canopy-network/canopy/lib"
